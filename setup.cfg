--- conflicted
+++ resolved
@@ -1,10 +1,6 @@
 [metadata]
 name = ceilometer
-<<<<<<< HEAD
-version = 2014.1.1
-=======
 version = 2014.2
->>>>>>> 5aa5cfd5
 summary = OpenStack Telemetry
 description-file =
     README.rst
