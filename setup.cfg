[metadata]
name = ceilometer
<<<<<<< HEAD
version = 2014.2.1
=======
version = 2015.1
>>>>>>> e8834630
summary = OpenStack Telemetry
description-file =
    README.rst
author = OpenStack
author-email = openstack-dev@lists.openstack.org
home-page = http://www.openstack.org/
classifier =
    Environment :: OpenStack
    Intended Audience :: Information Technology
    Intended Audience :: System Administrators
    License :: OSI Approved :: Apache Software License
    Operating System :: POSIX :: Linux
    Programming Language :: Python
    Programming Language :: Python :: 2
    Programming Language :: Python :: 2.7
    Topic :: System :: Monitoring

[global]
setup-hooks =
    pbr.hooks.setup_hook

[files]
packages =
    ceilometer

[entry_points]
ceilometer.notification =
    instance = ceilometer.compute.notifications.instance:Instance
    instance_flavor = ceilometer.compute.notifications.instance:InstanceFlavor
    instance_delete = ceilometer.compute.notifications.instance:InstanceDelete
    instance_scheduled = ceilometer.compute.notifications.instance:InstanceScheduled
    memory = ceilometer.compute.notifications.instance:Memory
    vcpus = ceilometer.compute.notifications.instance:VCpus
    disk_root_size = ceilometer.compute.notifications.instance:RootDiskSize
    disk_ephemeral_size = ceilometer.compute.notifications.instance:EphemeralDiskSize
    cpu_frequency = ceilometer.compute.notifications.cpu:CpuFrequency
    cpu_user_time = ceilometer.compute.notifications.cpu:CpuUserTime
    cpu_kernel_time = ceilometer.compute.notifications.cpu:CpuKernelTime
    cpu_idle_time = ceilometer.compute.notifications.cpu:CpuIdleTime
    cpu_iowait_time = ceilometer.compute.notifications.cpu:CpuIowaitTime
    cpu_kernel_percent = ceilometer.compute.notifications.cpu:CpuKernelPercent
    cpu_idle_percent = ceilometer.compute.notifications.cpu:CpuIdlePercent
    cpu_user_percent = ceilometer.compute.notifications.cpu:CpuUserPercent
    cpu_iowait_percent = ceilometer.compute.notifications.cpu:CpuIowaitPercent
    cpu_percent = ceilometer.compute.notifications.cpu:CpuPercent
    volume = ceilometer.volume.notifications:Volume
    volume_size = ceilometer.volume.notifications:VolumeSize
    volume_crud = ceilometer.volume.notifications:VolumeCRUD
    snapshot = ceilometer.volume.notifications:Snapshot
    snapshot_size = ceilometer.volume.notifications:SnapshotSize
    snapshot_crud = ceilometer.volume.notifications:SnapshotCRUD
    authenticate = ceilometer.identity.notifications:Authenticate
    user = ceilometer.identity.notifications:User
    group = ceilometer.identity.notifications:Group
    role = ceilometer.identity.notifications:Role
    project = ceilometer.identity.notifications:Project
    trust = ceilometer.identity.notifications:Trust
    role_assignment = ceilometer.identity.notifications:RoleAssignment
    image_crud = ceilometer.image.notifications:ImageCRUD
    image = ceilometer.image.notifications:Image
    image_size = ceilometer.image.notifications:ImageSize
    image_download = ceilometer.image.notifications:ImageDownload
    image_serve = ceilometer.image.notifications:ImageServe
    network = ceilometer.network.notifications:Network
    subnet = ceilometer.network.notifications:Subnet
    port = ceilometer.network.notifications:Port
    router = ceilometer.network.notifications:Router
    floatingip = ceilometer.network.notifications:FloatingIP
    bandwidth = ceilometer.network.notifications:Bandwidth
    http.request = ceilometer.middleware:HTTPRequest
    http.response = ceilometer.middleware:HTTPResponse
    stack_crud = ceilometer.orchestration.notifications:StackCRUD
    data_processing = ceilometer.data_processing.notifications:DataProcessing
    profiler = ceilometer.profiler.notifications:ProfilerNotifications
    hardware.ipmi.temperature = ceilometer.ipmi.notifications.ironic:TemperatureSensorNotification
    hardware.ipmi.voltage = ceilometer.ipmi.notifications.ironic:VoltageSensorNotification
    hardware.ipmi.current = ceilometer.ipmi.notifications.ironic:CurrentSensorNotification
    hardware.ipmi.fan = ceilometer.ipmi.notifications.ironic:FanSensorNotification
    pool = ceilometer.network.notifications:Pool
    vip = ceilometer.network.notifications:Vip
    member = ceilometer.network.notifications:Member
    health_monitor = ceilometer.network.notifications:HealthMonitor
    firewall = ceilometer.network.notifications:Firewall
    firewall_policy = ceilometer.network.notifications:FirewallPolicy
    firewall_rule = ceilometer.network.notifications:FirewallRule
    vpnservice = ceilometer.network.notifications:VPNService
    ipsecpolicy = ceilometer.network.notifications:IPSecPolicy
    ikepolicy = ceilometer.network.notifications:IKEPolicy
    ipsec_site_connection = ceilometer.network.notifications:IPSecSiteConnection

ceilometer.discover =
    local_instances = ceilometer.compute.discovery:InstanceDiscovery
    endpoint = ceilometer.agent.discovery.endpoint:EndpointDiscovery
    tenant = ceilometer.agent.discovery.tenant:TenantDiscovery
    lb_pools = ceilometer.network.services.discovery:LBPoolsDiscovery
    lb_vips = ceilometer.network.services.discovery:LBVipsDiscovery
    lb_members = ceilometer.network.services.discovery:LBMembersDiscovery
    lb_health_probes = ceilometer.network.services.discovery:LBHealthMonitorsDiscovery
    vpn_services    = ceilometer.network.services.discovery:VPNServicesDiscovery
    ipsec_connections  = ceilometer.network.services.discovery:IPSecConnectionsDiscovery
    fw_services = ceilometer.network.services.discovery:FirewallDiscovery
    fw_policy = ceilometer.network.services.discovery:FirewallPolicyDiscovery
    tripleo_overcloud_nodes = ceilometer.hardware.discovery:NodesDiscoveryTripleO

ceilometer.poll.compute =
    disk.read.requests = ceilometer.compute.pollsters.disk:ReadRequestsPollster
    disk.write.requests = ceilometer.compute.pollsters.disk:WriteRequestsPollster
    disk.read.bytes = ceilometer.compute.pollsters.disk:ReadBytesPollster
    disk.write.bytes = ceilometer.compute.pollsters.disk:WriteBytesPollster
    disk.read.requests.rate = ceilometer.compute.pollsters.disk:ReadRequestsRatePollster
    disk.write.requests.rate = ceilometer.compute.pollsters.disk:WriteRequestsRatePollster
    disk.read.bytes.rate = ceilometer.compute.pollsters.disk:ReadBytesRatePollster
    disk.write.bytes.rate = ceilometer.compute.pollsters.disk:WriteBytesRatePollster
    disk.device.read.requests = ceilometer.compute.pollsters.disk:PerDeviceReadRequestsPollster
    disk.device.write.requests = ceilometer.compute.pollsters.disk:PerDeviceWriteRequestsPollster
    disk.device.read.bytes = ceilometer.compute.pollsters.disk:PerDeviceReadBytesPollster
    disk.device.write.bytes = ceilometer.compute.pollsters.disk:PerDeviceWriteBytesPollster
    disk.device.read.requests.rate = ceilometer.compute.pollsters.disk:PerDeviceReadRequestsRatePollster
    disk.device.write.requests.rate = ceilometer.compute.pollsters.disk:PerDeviceWriteRequestsRatePollster
    disk.device.read.bytes.rate = ceilometer.compute.pollsters.disk:PerDeviceReadBytesRatePollster
    disk.device.write.bytes.rate = ceilometer.compute.pollsters.disk:PerDeviceWriteBytesRatePollster
    cpu = ceilometer.compute.pollsters.cpu:CPUPollster
    cpu_util = ceilometer.compute.pollsters.cpu:CPUUtilPollster
    network.incoming.bytes = ceilometer.compute.pollsters.net:IncomingBytesPollster
    network.incoming.packets = ceilometer.compute.pollsters.net:IncomingPacketsPollster
    network.outgoing.bytes = ceilometer.compute.pollsters.net:OutgoingBytesPollster
    network.outgoing.packets = ceilometer.compute.pollsters.net:OutgoingPacketsPollster
    network.incoming.bytes.rate = ceilometer.compute.pollsters.net:IncomingBytesRatePollster
    network.outgoing.bytes.rate = ceilometer.compute.pollsters.net:OutgoingBytesRatePollster
    instance = ceilometer.compute.pollsters.instance:InstancePollster
    instance_flavor = ceilometer.compute.pollsters.instance:InstanceFlavorPollster
    memory.usage = ceilometer.compute.pollsters.memory:MemoryUsagePollster

ceilometer.poll.ipmi =
    hardware.ipmi.node.power = ceilometer.ipmi.pollsters.node:PowerPollster
    hardware.ipmi.node.temperature = ceilometer.ipmi.pollsters.node:TemperaturePollster
    hardware.ipmi.temperature = ceilometer.ipmi.pollsters.sensor:TemperatureSensorPollster
    hardware.ipmi.voltage = ceilometer.ipmi.pollsters.sensor:VoltageSensorPollster
    hardware.ipmi.current = ceilometer.ipmi.pollsters.sensor:CurrentSensorPollster
    hardware.ipmi.fan = ceilometer.ipmi.pollsters.sensor:FanSensorPollster

ceilometer.poll.central =
    ip.floating = ceilometer.network.floatingip:FloatingIPPollster
    image = ceilometer.image.glance:ImagePollster
    image.size = ceilometer.image.glance:ImageSizePollster
    storage.containers.objects = ceilometer.objectstore.swift:ContainersObjectsPollster
    storage.containers.objects.size = ceilometer.objectstore.swift:ContainersSizePollster
    storage.objects = ceilometer.objectstore.swift:ObjectsPollster
    storage.objects.size = ceilometer.objectstore.swift:ObjectsSizePollster
    storage.objects.containers = ceilometer.objectstore.swift:ObjectsContainersPollster
    energy = ceilometer.energy.kwapi:EnergyPollster
    power = ceilometer.energy.kwapi:PowerPollster
    switch.port = ceilometer.network.statistics.port:PortPollster
    switch.port.receive.packets = ceilometer.network.statistics.port:PortPollsterReceivePackets
    switch.port.transmit.packets = ceilometer.network.statistics.port:PortPollsterTransmitPackets
    switch.port.receive.bytes = ceilometer.network.statistics.port:PortPollsterReceiveBytes
    switch.port.transmit.bytes = ceilometer.network.statistics.port:PortPollsterTransmitBytes
    switch.port.receive.drops = ceilometer.network.statistics.port:PortPollsterReceiveDrops
    switch.port.transmit.drops = ceilometer.network.statistics.port:PortPollsterTransmitDrops
    switch.port.receive.errors = ceilometer.network.statistics.port:PortPollsterReceiveErrors
    switch.port.transmit.errors = ceilometer.network.statistics.port:PortPollsterTransmitErrors
    switch.port.receive.frame_error = ceilometer.network.statistics.port:PortPollsterReceiveFrameErrors
    switch.port.receive.overrun_error = ceilometer.network.statistics.port:PortPollsterReceiveOverrunErrors
    switch.port.receive.crc_error = ceilometer.network.statistics.port:PortPollsterReceiveCRCErrors
    switch.port.collision.count = ceilometer.network.statistics.port:PortPollsterCollisionCount
    switch.table = ceilometer.network.statistics.table:TablePollster
    switch.table.active.entries = ceilometer.network.statistics.table:TablePollsterActiveEntries
    switch.table.lookup.packets = ceilometer.network.statistics.table:TablePollsterLookupPackets
    switch.table.matched.packets = ceilometer.network.statistics.table:TablePollsterMatchedPackets
    switch = ceilometer.network.statistics.switch:SWPollster
    switch.flow = ceilometer.network.statistics.flow:FlowPollster
    switch.flow.bytes = ceilometer.network.statistics.flow:FlowPollsterBytes
    switch.flow.duration.nanoseconds = ceilometer.network.statistics.flow:FlowPollsterDurationNanoseconds
    switch.flow.duration.seconds = ceilometer.network.statistics.flow:FlowPollsterDurationSeconds
    switch.flow.packets = ceilometer.network.statistics.flow:FlowPollsterPackets
    hardware.cpu.load.1min = ceilometer.hardware.pollsters.cpu:CPULoad1MinPollster
    hardware.cpu.load.5min = ceilometer.hardware.pollsters.cpu:CPULoad5MinPollster
    hardware.cpu.load.15min = ceilometer.hardware.pollsters.cpu:CPULoad15MinPollster
    hardware.disk.size.total = ceilometer.hardware.pollsters.disk:DiskTotalPollster
    hardware.disk.size.used = ceilometer.hardware.pollsters.disk:DiskUsedPollster
    hardware.network.incoming.bytes = ceilometer.hardware.pollsters.net:IncomingBytesPollster
    hardware.network.outgoing.bytes = ceilometer.hardware.pollsters.net:OutgoingBytesPollster
    hardware.network.outgoing.errors = ceilometer.hardware.pollsters.net:OutgoingErrorsPollster
    hardware.memory.total = ceilometer.hardware.pollsters.memory:MemoryTotalPollster
    hardware.memory.used = ceilometer.hardware.pollsters.memory:MemoryUsedPollster
    hardware.memory.swap.total = ceilometer.hardware.pollsters.memory:MemorySwapTotalPollster
    hardware.memory.swap.avail = ceilometer.hardware.pollsters.memory:MemorySwapAvailPollster
    hardware.system_stats.cpu.idle = ceilometer.hardware.pollsters.system:SystemCpuIdlePollster
    hardware.system_stats.io.outgoing.blocks = ceilometer.hardware.pollsters.system:SystemIORawSentPollster
    hardware.system_stats.io.incoming.blocks = ceilometer.hardware.pollsters.system:SystemIORawReceivedPollster
    hardware.network.ip.outgoing.datagrams = ceilometer.hardware.pollsters.network_aggregated:NetworkAggregatedIPOutRequests
    hardware.network.ip.incoming.datagrams = ceilometer.hardware.pollsters.network_aggregated:NetworkAggregatedIPInReceives
    network.services.lb.pool = ceilometer.network.services.lbaas:LBPoolPollster
    network.services.lb.vip = ceilometer.network.services.lbaas:LBVipPollster
    network.services.lb.member = ceilometer.network.services.lbaas:LBMemberPollster
    network.services.lb.health_monitor = ceilometer.network.services.lbaas:LBHealthMonitorPollster
    network.services.lb.total.connections = ceilometer.network.services.lbaas:LBTotalConnectionsPollster
    network.services.lb.active.connections = ceilometer.network.services.lbaas:LBActiveConnectionsPollster
    network.services.lb.incoming.bytes = ceilometer.network.services.lbaas:LBBytesInPollster
    network.services.lb.outgoing.bytes = ceilometer.network.services.lbaas:LBBytesOutPollster
    network.services.vpn = ceilometer.network.services.vpnaas:VPNServicesPollster
    network.services.vpn.connections = ceilometer.network.services.vpnaas:IPSecConnectionsPollster
    network.services.firewall = ceilometer.network.services.fwaas:FirewallPollster
    network.services.firewall.policy = ceilometer.network.services.fwaas:FirewallPolicyPollster

ceilometer.alarm.storage =
    log = ceilometer.alarm.storage.impl_log:Connection
    mongodb = ceilometer.alarm.storage.impl_mongodb:Connection
    mysql = ceilometer.alarm.storage.impl_sqlalchemy:Connection
    postgresql = ceilometer.alarm.storage.impl_sqlalchemy:Connection
    sqlite = ceilometer.alarm.storage.impl_sqlalchemy:Connection
    hbase = ceilometer.alarm.storage.impl_hbase:Connection
    db2 = ceilometer.alarm.storage.impl_db2:Connection

ceilometer.event.storage =
    log = ceilometer.event.storage.impl_log:Connection
    mongodb = ceilometer.event.storage.impl_mongodb:Connection
    mysql = ceilometer.event.storage.impl_sqlalchemy:Connection
    postgresql = ceilometer.event.storage.impl_sqlalchemy:Connection
    sqlite = ceilometer.event.storage.impl_sqlalchemy:Connection
    hbase = ceilometer.event.storage.impl_hbase:Connection
    db2 = ceilometer.event.storage.impl_db2:Connection

ceilometer.metering.storage =
    log = ceilometer.storage.impl_log:Connection
    mongodb = ceilometer.storage.impl_mongodb:Connection
    mysql = ceilometer.storage.impl_sqlalchemy:Connection
    postgresql = ceilometer.storage.impl_sqlalchemy:Connection
    sqlite = ceilometer.storage.impl_sqlalchemy:Connection
    hbase = ceilometer.storage.impl_hbase:Connection
    db2 = ceilometer.storage.impl_db2:Connection

ceilometer.compute.virt =
    libvirt = ceilometer.compute.virt.libvirt.inspector:LibvirtInspector
    hyperv = ceilometer.compute.virt.hyperv.inspector:HyperVInspector
    vsphere = ceilometer.compute.virt.vmware.inspector:VsphereInspector
    xenapi = ceilometer.compute.virt.xenapi.inspector:XenapiInspector

ceilometer.hardware.inspectors =
    snmp = ceilometer.hardware.inspector.snmp:SNMPInspector

ceilometer.transformer =
    accumulator = ceilometer.transformer.accumulator:TransformerAccumulator
    unit_conversion = ceilometer.transformer.conversions:ScalingTransformer
    rate_of_change = ceilometer.transformer.conversions:RateOfChangeTransformer
    aggregator = ceilometer.transformer.conversions:AggregatorTransformer
    arithmetic = ceilometer.transformer.arithmetic:ArithmeticTransformer

ceilometer.publisher =
    test = ceilometer.publisher.test:TestPublisher
    meter_publisher = ceilometer.publisher.messaging:RPCPublisher
    meter = ceilometer.publisher.messaging:RPCPublisher
    rpc = ceilometer.publisher.messaging:RPCPublisher
    notifier = ceilometer.publisher.messaging:NotifierPublisher
    udp = ceilometer.publisher.udp:UDPPublisher
    file = ceilometer.publisher.file:FilePublisher

ceilometer.alarm.evaluator =
    threshold = ceilometer.alarm.evaluator.threshold:ThresholdEvaluator
    combination = ceilometer.alarm.evaluator.combination:CombinationEvaluator

ceilometer.alarm.evaluator_service =
    default = ceilometer.alarm.service:AlarmEvaluationService
    singleton = ceilometer.alarm.service:SingletonAlarmService
    partitioned = ceilometer.alarm.service:PartitionedAlarmService
    # NOTE(sileht): for backward compatibility
    ceilometer.alarm.service.SingletonAlarmService = ceilometer.alarm.service:SingletonAlarmService
    ceilometer.alarm.service.PartitionedAlarmService = ceilometer.alarm.service:PartitionedAlarmService

ceilometer.alarm.notifier =
    log = ceilometer.alarm.notifier.log:LogAlarmNotifier
    test = ceilometer.alarm.notifier.test:TestAlarmNotifier
    http = ceilometer.alarm.notifier.rest:RestAlarmNotifier
    https = ceilometer.alarm.notifier.rest:RestAlarmNotifier
    trust+http = ceilometer.alarm.notifier.trust:TrustRestAlarmNotifier
    trust+https = ceilometer.alarm.notifier.trust:TrustRestAlarmNotifier

ceilometer.event.trait_plugin =
    split = ceilometer.event.trait_plugins:SplitterTraitPlugin
    bitfield = ceilometer.event.trait_plugins:BitfieldTraitPlugin

paste.filter_factory =
    swift = ceilometer.objectstore.swift_middleware:filter_factory

console_scripts =
    ceilometer-api = ceilometer.cmd.api:main
    ceilometer-agent-central = ceilometer.cmd.polling:main_central
    ceilometer-agent-compute = ceilometer.cmd.polling:main_compute
    ceilometer-polling = ceilometer.cmd.polling:main
    ceilometer-agent-notification = ceilometer.cmd.agent_notification:main
    ceilometer-agent-ipmi = ceilometer.cmd.agent_ipmi:main
    ceilometer-send-sample = ceilometer.cli:send_sample
    ceilometer-dbsync = ceilometer.cmd.storage:dbsync
    ceilometer-expirer = ceilometer.cmd.storage:expirer
    ceilometer-rootwrap = oslo.rootwrap.cmd:main
    ceilometer-collector = ceilometer.cmd.collector:main
    ceilometer-alarm-evaluator = ceilometer.cmd.alarm:evaluator
    ceilometer-alarm-notifier = ceilometer.cmd.alarm:notifier

ceilometer.dispatcher =
    database = ceilometer.dispatcher.database:DatabaseDispatcher
    file = ceilometer.dispatcher.file:FileDispatcher
    http = ceilometer.dispatcher.http:HttpDispatcher

network.statistics.drivers =
    opendaylight = ceilometer.network.statistics.opendaylight.driver:OpenDayLightDriver
    opencontrail = ceilometer.network.statistics.opencontrail.driver:OpencontrailDriver

# These are for backwards compat with Havana notification_driver configuration values
oslo.messaging.notify.drivers =
    ceilometer.openstack.common.notifier.log_notifier = oslo.messaging.notify._impl_log:LogDriver
    ceilometer.openstack.common.notifier.no_op_notifier = oslo.messaging.notify._impl_noop:NoOpDriver
    ceilometer.openstack.common.notifier.rpc_notifier2 = oslo.messaging.notify._impl_messaging:MessagingV2Driver
    ceilometer.openstack.common.notifier.rpc_notifier = oslo.messaging.notify._impl_messaging:MessagingDriver
    ceilometer.openstack.common.notifier.test_notifier = oslo.messaging.notify._impl_test:TestDriver

oslo.config.opts =
    ceilometer = ceilometer.opts:list_opts

[build_sphinx]
all_files = 1
build-dir = doc/build
source-dir = doc/source

[pbr]
warnerrors = true

[extract_messages]
keywords = _ gettext ngettext l_ lazy_gettext
mapping_file = babel.cfg
output_file = ceilometer/locale/ceilometer.pot

[compile_catalog]
directory = ceilometer/locale
domain = ceilometer

[update_catalog]
domain = ceilometer
output_dir = ceilometer/locale
input_file = ceilometer/locale/ceilometer.pot<|MERGE_RESOLUTION|>--- conflicted
+++ resolved
@@ -1,10 +1,6 @@
 [metadata]
 name = ceilometer
-<<<<<<< HEAD
-version = 2014.2.1
-=======
 version = 2015.1
->>>>>>> e8834630
 summary = OpenStack Telemetry
 description-file =
     README.rst
