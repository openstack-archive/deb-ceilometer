Source: ceilometer
Section: web
Priority: optional
Maintainer: PKG OpenStack <openstack-devel@lists.alioth.debian.org>
Uploaders: Julien Danjou <acid@debian.org>,
           Thomas Goirand <zigo@debian.org>,
           Mehdi Abaakouk <sileht@sileht.net>
Build-Depends: debhelper (>= 9),
               openstack-pkg-tools (>= 6~),
               po-debconf,
               python-all (>= 2.6.6-3~),
               python-d2to1 (>= 0.2.10),
               python-pbr (>= 0.5.21)
<<<<<<< HEAD
Build-Depends-Indep: alembic,
=======
Build-Depends-Indep: alembic (>= 0.4.2),
>>>>>>> 9fa6d731
                     mongodb,
                     msgpack-python,
                     pep8,
                     python-anyjson (>= 0.3.3),
                     python-babel,
                     python-ceilometerclient (>= 1.0.6),
                     python-coverage,
                     python-docutils (>= 0.9.1),
                     python-eventlet (>= 0.13.0),
                     python-extras,
                     python-fixtures (>= 0.3.14),
                     python-flask (>= 0.10),
<<<<<<< HEAD
                     python-glanceclient (>= 1:0.6),
=======
                     python-glance (>= 2013.2~),
                     python-glanceclient (>= 1:0.10.0),
>>>>>>> 9fa6d731
                     python-happybase,
                     python-httplib2,
                     python-iso8601,
                     python-keystoneclient (>= 1:0.3.2),
                     python-kombu (>> 2.4.7),
                     python-lockfile,
                     python-lxml,
                     python-ming,
                     python-mock (>= 1.0),
                     python-mox,
                     python-netaddr (>= 0.7.6),
                     python-netifaces,
                     python-nose,
                     python-nova (>= 2013.2~),
                     python-novaclient (>= 2:2.13.0),
                     python-oslo.config (>= 1.2.1),
                     python-oslo.sphinx,
                     python-pecan (>= 0.2.1),
                     python-pymongo (>= 2.4),
                     python-requests (>= 1.2),
                     python-setuptools-git,
                     python-simplegeneric (>= 0.8),
                     python-sphinx,
                     python-sphinxcontrib-pecanwsme,
                     python-sqlalchemy (>= 0.7.3),
                     python-stevedore (>= 0.9),
                     python-subunit,
                     python-swift (>= 1.8.0),
                     python-swiftclient (>= 1:1.6.0),
                     python-testrepository (>= 0.0.13),
                     python-testscenarios (>= 0.4),
                     python-testtools (>= 0.9.29),
                     python-unittest2,
                     python-webob (>= 1.2.3),
                     python-wsme (>= 0.5b5),
                     python-yaml,
                     testrepository (>= 0.0.13)
Standards-Version: 3.9.4
Vcs-Browser: http://anonscm.debian.org/gitweb/?p=openstack/ceilometer.git;a=summary
Vcs-Git: git://anonscm.debian.org/openstack/ceilometer.git
Homepage: http://wiki.openstack.org/Ceilometer

Package: python-ceilometer
Section: python
Architecture: all
Pre-Depends: dpkg (>= 1.15.6~)
Depends: alembic (>= 0.4.2),
         libjs-jquery,
         msgpack-python,
         python-anyjson (>= 0.3.3),
         python-ceilometerclient (>= 1.0.6),
         python-d2to1 (>= 0.2.10),
         python-eventlet (>= 0.13.0),
         python-extras,
         python-flask (>= 0.10),
         python-glanceclient (>= 1:0.10.0),
         python-greenlet (>= 0.4),
         python-iso8601,
         python-keystoneclient (>= 1:0.3.2),
         python-kombu (>> 2.4.7),
         python-lockfile,
         python-lxml,
         python-netaddr (>= 0.7.6),
<<<<<<< HEAD
         python-novaclient (>= 2:2.6.10),
         python-oslo.config,
=======
         python-novaclient (>= 2:2.13.0),
         python-oslo.config (>= 1.2.1),
>>>>>>> 9fa6d731
         python-pbr (>= 0.5.21),
         python-pecan (>= 0.2.1),
         python-pymongo (>= 2.4),
         python-requests (>= 1.2),
         python-simplegeneric (>= 0.8),
         python-sqlalchemy (>= 0.7.3),
         python-stevedore (>= 0.9),
         python-swiftclient (>= 1:1.6.0),
         python-webob (>= 1.2.3),
         python-wsme (>= 0.5b5),
         python-yaml,
         ${misc:Depends},
         ${python:Depends}
Description: OpenStack efficient metering counters system - Python libraries
 Ceilometer aims to deliver a Single Point Of Contact for billing systems,
 providing all the counters they need to establish customer billing, accros
 all current and future OpenStack components. The delivery of counters must be
 traceable and auditable, the counters must be easily extensible to support new
 projects, and agents doing data collections should be independent of the
 overall system.
 .
 This package contains the Python libraries that are needed for all parts of
 Ceilometer.

Package: ceilometer-common
Architecture: all
Pre-Depends: dpkg (>= 1.15.6~)
Depends: adduser,
         python-ceilometer (= ${binary:Version}),
         ${misc:Depends},
         ${python:Depends}
Provides: ${python:Provides}
Description: OpenStack efficient metering counters system - common files
 Ceilometer aims to deliver a Single Point Of Contact for billing systems,
 providing all the counters they need to establish customer billing, accros
 all current and future OpenStack components. The delivery of counters must be
 traceable and auditable, the counters must be easily extensible to support new
 projects, and agents doing data collections should be independent of the
 overall system.
 .
 This package contains files that are needed for all parts of Ceilometer.

Package: ceilometer-collector
Architecture: all
Pre-Depends: dpkg (>= 1.15.6~)
Depends: ceilometer-common (= ${binary:Version}),
         ${misc:Depends},
         ${ostack-lsb-base},
         ${python:Depends}
Description: OpenStack efficient metering counters system - collector service
 Ceilometer aims to deliver a Single Point Of Contact for billing systems,
 providing all the counters they need to establish customer billing, accros
 all current and future OpenStack components. The delivery of counters must be
 traceable and auditable, the counters must be easily extensible to support new
 projects, and agents doing data collections should be independent of the
 overall system.
 .
 This package contains the collector service.

Package: ceilometer-api
Architecture: all
Pre-Depends: dpkg (>= 1.15.6~)
Depends: adduser,
         ceilometer-common (= ${binary:Version}),
         debconf,
         ${misc:Depends},
         ${ostack-lsb-base},
         ${python:Depends}
Description: OpenStack efficient metering counters system (API service)
 Ceilometer aims to deliver a Single Point Of Contact for billing systems,
 providing all the counters they need to establish customer billing, accros
 all current and future OpenStack components. The delivery of counters must be
 traceable and auditable, the counters must be easily extensible to support new
 projects, and agents doing data collections should be independent of the
 overall system.
 .
 This package contains the API service.

Package: ceilometer-agent-compute
Architecture: all
Pre-Depends: dpkg (>= 1.15.6~)
Depends: ceilometer-common (= ${binary:Version}),
         ${misc:Depends},
         ${ostack-lsb-base},
         ${python:Depends}
Description: OpenStack efficient metering counters system - compute agent
 Ceilometer aims to deliver a Single Point Of Contact for billing systems,
 providing all the counters they need to establish customer billing, accros
 all current and future OpenStack components. The delivery of counters must be
 traceable and auditable, the counters must be easily extensible to support new
 projects, and agents doing data collections should be independent of the
 overall system.
 .
 This package contains the compute agent.

Package: ceilometer-agent-central
Architecture: all
Pre-Depends: dpkg (>= 1.15.6~)
Depends: ceilometer-common (= ${binary:Version}),
         ${misc:Depends},
         ${ostack-lsb-base},
         ${python:Depends}
Description: OpenStack efficient metering counters system - central agent
 Ceilometer aims to deliver a Single Point Of Contact for billing systems,
 providing all the counters they need to establish customer billing, accros
 all current and future OpenStack components. The delivery of counters must be
 traceable and auditable, the counters must be easily extensible to support new
 projects, and agents doing data collections should be independent of the
 overall system.
 .
 This package contains the central agent.<|MERGE_RESOLUTION|>--- conflicted
+++ resolved
@@ -11,11 +11,7 @@
                python-all (>= 2.6.6-3~),
                python-d2to1 (>= 0.2.10),
                python-pbr (>= 0.5.21)
-<<<<<<< HEAD
-Build-Depends-Indep: alembic,
-=======
 Build-Depends-Indep: alembic (>= 0.4.2),
->>>>>>> 9fa6d731
                      mongodb,
                      msgpack-python,
                      pep8,
@@ -28,12 +24,8 @@
                      python-extras,
                      python-fixtures (>= 0.3.14),
                      python-flask (>= 0.10),
-<<<<<<< HEAD
-                     python-glanceclient (>= 1:0.6),
-=======
                      python-glance (>= 2013.2~),
                      python-glanceclient (>= 1:0.10.0),
->>>>>>> 9fa6d731
                      python-happybase,
                      python-httplib2,
                      python-iso8601,
@@ -97,13 +89,8 @@
          python-lockfile,
          python-lxml,
          python-netaddr (>= 0.7.6),
-<<<<<<< HEAD
-         python-novaclient (>= 2:2.6.10),
-         python-oslo.config,
-=======
          python-novaclient (>= 2:2.13.0),
          python-oslo.config (>= 1.2.1),
->>>>>>> 9fa6d731
          python-pbr (>= 0.5.21),
          python-pecan (>= 0.2.1),
          python-pymongo (>= 2.4),
