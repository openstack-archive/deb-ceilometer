--- conflicted
+++ resolved
@@ -789,122 +789,6 @@
 #backup_count=0
 
 
-<<<<<<< HEAD
-[keystone_authtoken]
-
-#
-# Options defined in keystoneclient.middleware.auth_token
-#
-
-# Prefix to prepend at the beginning of the path (string
-# value)
-#auth_admin_prefix=
-
-# Host providing the admin Identity API endpoint (string
-# value)
-#auth_host=127.0.0.1
-
-# Port of the admin Identity API endpoint (integer value)
-#auth_port=35357
-
-# Protocol of the admin Identity API endpoint(http or https)
-# (string value)
-#auth_protocol=https
-
-# Complete public Identity API endpoint (string value)
-#auth_uri=<None>
-
-# API version of the admin Identity API endpoint (string
-# value)
-#auth_version=<None>
-
-# Do not handle authorization requests within the middleware,
-# but delegate the authorization decision to downstream WSGI
-# components (boolean value)
-#delay_auth_decision=false
-
-# Request timeout value for communicating with Identity API
-# server. (boolean value)
-#http_connect_timeout=<None>
-
-# How many times are we trying to reconnect when communicating
-# with Identity API Server. (integer value)
-#http_request_max_retries=3
-
-# Allows to pass in the name of a fake http_handler callback
-# function used instead of httplib.HTTPConnection or
-# httplib.HTTPSConnection. Useful for unit testing where
-# network is not available. (string value)
-#http_handler=<None>
-
-# Single shared secret with the Keystone configuration used
-# for bootstrapping a Keystone installation, or otherwise
-# bypassing the normal authentication process. (string value)
-#admin_token=<None>
-
-# Keystone account username (string value)
-#admin_user=<None>
-
-# Keystone account password (string value)
-#admin_password=<None>
-
-# Keystone service account tenant name to validate user tokens
-# (string value)
-#admin_tenant_name=admin
-
-# Env key for the swift cache (string value)
-#cache=<None>
-
-# Required if Keystone server requires client certificate
-# (string value)
-#certfile=<None>
-
-# Required if Keystone server requires client certificate
-# (string value)
-#keyfile=<None>
-
-# A PEM encoded Certificate Authority to use when verifying
-# HTTPs connections. Defaults to system CAs. (string value)
-#cafile=<None>
-
-# Verify HTTPS connections. (boolean value)
-#insecure=false
-
-# Directory used to cache files related to PKI tokens (string
-# value)
-#signing_dir=<None>
-
-# If defined, the memcache server(s) to use for caching (list
-# value)
-#memcached_servers=<None>
-
-# In order to prevent excessive requests and validations, the
-# middleware uses an in-memory cache for the tokens the
-# Keystone API returns. This is only valid if memcache_servers
-# is defined. Set to -1 to disable caching completely.
-# (integer value)
-#token_cache_time=300
-
-# Value only used for unit testing (integer value)
-#revocation_cache_time=1
-
-# (optional) if defined, indicate whether token data should be
-# authenticated or authenticated and encrypted. Acceptable
-# values are MAC or ENCRYPT.  If MAC, token data is
-# authenticated (with HMAC) in the cache. If ENCRYPT, token
-# data is encrypted and authenticated in the cache. If the
-# value is not one of these options or empty, auth_token will
-# raise an exception on initialization. (string value)
-#memcache_security_strategy=<None>
-
-# (optional, mandatory if memcache_security_strategy is
-# defined) this string is used for key derivation. (string
-# value)
-#memcache_secret_key=<None>
-
-
-=======
->>>>>>> 83199dc8
 [collector]
 
 #
