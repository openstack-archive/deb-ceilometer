<<<<<<< HEAD
##########################
# ceilometer.conf sample #
##########################

[DEFAULT]

######## defined in ceilometer.counter ########

# Source for counters emited on this instance (string value)
#counter_source=openstack


######## defined in ceilometer.pipeline ########

# Configuration file for pipeline definition (string value)
#pipeline_cfg_file=pipeline.yaml


######## defined in ceilometer.policy ########

# JSON file representing policy (string value)
#policy_file=policy.json

# Rule checked when requested rule is not found (string value)
#policy_default_rule=default


######## defined in ceilometer.service ########

# Username to use for openstack service access (string value)
#os_username=

# Password to use for openstack service access (string value)
#os_password=

# Tenant ID to use for openstack service access (string value)
#os_tenant_id=

# Tenant name to use for openstack service access (string
# value)
#os_tenant_name=

# Auth URL to use for openstack service access (string value)
#os_auth_url=


######## defined in ceilometer.api ########

# The port for the ceilometer API server (integer value)
#metering_api_port=8777


######## defined in ceilometer.central.manager ########

# list of central pollsters to disable (list value)
#disabled_central_pollsters=
=======
[DEFAULT]

#
# Options defined in ceilometer.counter
#

# Source for counters emited on this instance (string value)
#counter_source=openstack


#
# Options defined in ceilometer.pipeline
#

# Configuration file for pipeline definition (string value)
#pipeline_cfg_file=pipeline.yaml


#
# Options defined in ceilometer.policy
#

# JSON file representing policy (string value)
#policy_file=policy.json

# Rule checked when requested rule is not found (string value)
#policy_default_rule=default


#
# Options defined in ceilometer.service
#

# Username to use for openstack service access (string value)
#os_username=ceilometer

# Password to use for openstack service access (string value)
#os_password=admin

# Tenant ID to use for openstack service access (string value)
#os_tenant_id=

# Tenant name to use for openstack service access (string
# value)
#os_tenant_name=admin

# Auth URL to use for openstack service access (string value)
#os_auth_url=http://localhost:5000/v2.0


#
# Options defined in ceilometer.api.app
#

# The strategy to use for auth: noauth or keystone. (string
# value)
#auth_strategy=keystone

# Deploy the deprecated v1 API. (boolean value)
#enable_v1_api=true


#
# Options defined in ceilometer.central.manager
#

# list of central pollsters to disable (list value)
#disabled_central_pollsters=


#
# Options defined in ceilometer.compute
#

# list of compute agent pollsters to disable (list value)
#disabled_compute_pollsters=


#
# Options defined in ceilometer.compute.notifications
#

# Exchange name for Nova notifications (string value)
#nova_control_exchange=nova


#
# Options defined in ceilometer.compute.virt.inspector
#

# Inspector to use for inspecting the hypervisor layer (string
# value)
#hypervisor_inspector=libvirt


#
# Options defined in ceilometer.compute.virt.libvirt.inspector
#

# Libvirt domain type (valid options are: kvm, lxc, qemu, uml,
# xen) (string value)
#libvirt_type=kvm

# Override the default libvirt URI (which is dependent on
# libvirt_type) (string value)
#libvirt_uri=


#
# Options defined in ceilometer.image.notifications
#

# Exchange name for Glance notifications (string value)
#glance_control_exchange=glance


#
# Options defined in ceilometer.network.notifications
#

# Exchange name for Quantum notifications (string value)
#quantum_control_exchange=quantum


#
# Options defined in ceilometer.objectstore.swift
#

# Swift reseller prefix. Must be on par with reseller_prefix
# in proxy-server.conf. (string value)
#reseller_prefix=AUTH_


#
# Options defined in ceilometer.openstack.common.db.sqlalchemy.session
#

# the filename to use with sqlite (string value)
#sqlite_db=ceilometer.sqlite

# If true, use synchronous mode for sqlite (boolean value)
#sqlite_synchronous=true


#
# Options defined in ceilometer.openstack.common.eventlet_backdoor
#

# port for eventlet backdoor to listen (integer value)
#backdoor_port=<None>


#
# Options defined in ceilometer.openstack.common.lockutils
#

# Whether to disable inter-process locks (boolean value)
#disable_process_locking=false

# Directory to use for lock files. Default to a temp directory
# (string value)
#lock_path=<None>


#
# Options defined in ceilometer.openstack.common.log
#

# Print debugging output (set logging level to DEBUG instead
# of default WARNING level). (boolean value)
#debug=false

# Print more verbose output (set logging level to INFO instead
# of default WARNING level). (boolean value)
#verbose=false

# Log output to standard error (boolean value)
#use_stderr=true

# format string to use for log messages with context (string
# value)
#logging_context_format_string=%(asctime)s.%(msecs)03d %(process)d %(levelname)s %(name)s [%(request_id)s %(user)s %(tenant)s] %(instance)s%(message)s

# format string to use for log messages without context
# (string value)
#logging_default_format_string=%(asctime)s.%(msecs)03d %(process)d %(levelname)s %(name)s [-] %(instance)s%(message)s

# data to append to log format when level is DEBUG (string
# value)
#logging_debug_format_suffix=%(funcName)s %(pathname)s:%(lineno)d

# prefix each line of exception output with this format
# (string value)
#logging_exception_prefix=%(asctime)s.%(msecs)03d %(process)d TRACE %(name)s %(instance)s

# list of logger=LEVEL pairs (list value)
#default_log_levels=amqplib=WARN,sqlalchemy=WARN,boto=WARN,suds=INFO,keystone=INFO,eventlet.wsgi.server=WARN

# publish error events (boolean value)
#publish_errors=false

# make deprecations fatal (boolean value)
#fatal_deprecations=false

# If an instance is passed with the log message, format it
# like this (string value)
#instance_format="[instance: %(uuid)s] "

# If an instance UUID is passed with the log message, format
# it like this (string value)
#instance_uuid_format="[instance: %(uuid)s] "

# If this option is specified, the logging configuration file
# specified is used and overrides any other logging options
# specified. Please see the Python logging module
# documentation for details on logging configuration files.
# (string value)
#log_config=<None>

# A logging.Formatter log message format string which may use
# any of the available logging.LogRecord attributes. This
# option is deprecated.  Please use
# logging_context_format_string and
# logging_default_format_string instead. (string value)
#log_format=<None>

# Format string for %%(asctime)s in log records. Default:
# %(default)s (string value)
#log_date_format=%Y-%m-%d %H:%M:%S

# (Optional) Name of log file to output to. If no default is
# set, logging will go to stdout. (string value)
#log_file=<None>

# (Optional) The base directory used for relative --log-file
# paths (string value)
#log_dir=<None>

# Use syslog for logging. (boolean value)
#use_syslog=false

# syslog facility to receive log lines (string value)
#syslog_log_facility=LOG_USER


#
# Options defined in ceilometer.openstack.common.notifier.api
#

# Driver or drivers to handle sending notifications (multi
# valued)
#notification_driver=

# Default notification level for outgoing notifications
# (string value)
#default_notification_level=INFO

# Default publisher_id for outgoing notifications (string
# value)
#default_publisher_id=$host


#
# Options defined in ceilometer.openstack.common.notifier.list_notifier
#

# List of drivers to send notifications (multi valued)
#list_notifier_drivers=ceilometer.openstack.common.notifier.no_op_notifier


#
# Options defined in ceilometer.openstack.common.notifier.rpc_notifier
#

# AMQP topic used for openstack notifications (list value)
#notification_topics=notifications


#
# Options defined in ceilometer.openstack.common.rpc
#

# The messaging module to use, defaults to kombu. (string
# value)
#rpc_backend=ceilometer.openstack.common.rpc.impl_kombu

# Size of RPC thread pool (integer value)
#rpc_thread_pool_size=64

# Size of RPC connection pool (integer value)
#rpc_conn_pool_size=30

# Seconds to wait for a response from call or multicall
# (integer value)
#rpc_response_timeout=60

# Seconds to wait before a cast expires (TTL). Only supported
# by impl_zmq. (integer value)
#rpc_cast_timeout=30

# Modules of exceptions that are permitted to be recreatedupon
# receiving exception data from an rpc call. (list value)
#allowed_rpc_exception_modules=ceilometer.openstack.common.exception,nova.exception,cinder.exception,exceptions

# If passed, use a fake RabbitMQ provider (boolean value)
#fake_rabbit=false

# AMQP exchange to connect to if using RabbitMQ or Qpid
# (string value)
#control_exchange=openstack


#
# Options defined in ceilometer.openstack.common.rpc.amqp
#

# Enable a fast single reply queue if using AMQP based RPC
# like RabbitMQ or Qpid. (boolean value)
#amqp_rpc_single_reply_queue=false


#
# Options defined in ceilometer.openstack.common.rpc.impl_kombu
#

# SSL version to use (valid only if SSL enabled) (string
# value)
#kombu_ssl_version=

# SSL key file (valid only if SSL enabled) (string value)
#kombu_ssl_keyfile=

# SSL cert file (valid only if SSL enabled) (string value)
#kombu_ssl_certfile=

# SSL certification authority file (valid only if SSL enabled)
# (string value)
#kombu_ssl_ca_certs=

# The RabbitMQ broker address where a single node is used
# (string value)
#rabbit_host=localhost

# The RabbitMQ broker port where a single node is used
# (integer value)
#rabbit_port=5672

# RabbitMQ HA cluster host:port pairs (list value)
#rabbit_hosts=$rabbit_host:$rabbit_port

# connect over SSL for RabbitMQ (boolean value)
#rabbit_use_ssl=false

# the RabbitMQ userid (string value)
#rabbit_userid=guest
>>>>>>> e7c86e39

# the RabbitMQ password (string value)
#rabbit_password=guest

<<<<<<< HEAD
######## defined in ceilometer.collector.meter ########

# Secret value for signing metering messages (string value)
#metering_secret=change this or be hacked


######## defined in ceilometer.collector.service ########

# list of listener plugins to disable (list value)
#disabled_notification_listeners=


######## defined in ceilometer.compute ########

# list of compute agent pollsters to disable (list value)
#disabled_compute_pollsters=
=======
# the RabbitMQ virtual host (string value)
#rabbit_virtual_host=/

# how frequently to retry connecting with RabbitMQ (integer
# value)
#rabbit_retry_interval=1

# how long to backoff for between retries when connecting to
# RabbitMQ (integer value)
#rabbit_retry_backoff=2

# maximum retries with trying to connect to RabbitMQ (the
# default of 0 implies an infinite retry count) (integer
# value)
#rabbit_max_retries=0

# use durable queues in RabbitMQ (boolean value)
#rabbit_durable_queues=false
>>>>>>> e7c86e39

# use H/A queues in RabbitMQ (x-ha-policy: all).You need to
# wipe RabbitMQ database when changing this option. (boolean
# value)
#rabbit_ha_queues=false


<<<<<<< HEAD
# Exchange name for Nova notifications (string value)
#nova_control_exchange=nova


######## defined in ceilometer.compute.virt.inspector ########

# Inspector to use for inspecting the hypervisor layer (string
# value)
#hypervisor_inspector=libvirt


######## defined in ceilometer.compute.virt.libvirt.inspector ########

# Libvirt domain type (valid options are: kvm, lxc, qemu, uml,
# xen) (string value)
#libvirt_type=kvm

# Override the default libvirt URI (which is dependent on
# libvirt_type) (string value)
#libvirt_uri=
=======
#
# Options defined in ceilometer.openstack.common.rpc.impl_qpid
#
>>>>>>> e7c86e39

# Qpid broker hostname (string value)
#qpid_hostname=localhost

# Qpid broker port (integer value)
#qpid_port=5672

<<<<<<< HEAD
# Exchange name for Glance notifications (string value)
#glance_control_exchange=glance
=======
# Qpid HA cluster host:port pairs (list value)
#qpid_hosts=$qpid_hostname:$qpid_port
>>>>>>> e7c86e39

# Username for qpid connection (string value)
#qpid_username=

# Password for qpid connection (string value)
#qpid_password=

<<<<<<< HEAD
# Exchange name for Quantum notifications (string value)
#quantum_control_exchange=quantum


######## defined in ceilometer.objectstore.swift ########

# Swift reseller prefix. Must be on par with reseller_prefix
# in proxy-server.conf. (string value)
#reseller_prefix=AUTH_
=======
# Space separated list of SASL mechanisms to use for auth
# (string value)
#qpid_sasl_mechanisms=
>>>>>>> e7c86e39

# Seconds between connection keepalive heartbeats (integer
# value)
#qpid_heartbeat=60

# Transport to use, either 'tcp' or 'ssl' (string value)
#qpid_protocol=tcp

<<<<<<< HEAD
# port for eventlet backdoor to listen (integer value)
#backdoor_port=<None>
=======
# Disable Nagle algorithm (boolean value)
#qpid_tcp_nodelay=true
>>>>>>> e7c86e39


#
# Options defined in ceilometer.openstack.common.rpc.impl_zmq
#

<<<<<<< HEAD
# Print debugging output (set logging level to DEBUG instead
# of default WARNING level). (boolean value)
#debug=false

# Print more verbose output (set logging level to INFO instead
# of default WARNING level). (boolean value)
#verbose=false

# Log output to standard error (boolean value)
#use_stderr=true

# Default file mode used when creating log files (string
# value)
#logfile_mode=0644

# format string to use for log messages with context (string
# value)
#logging_context_format_string=%(asctime)s.%(msecs)03d %(process)d %(levelname)s %(name)s [%(request_id)s %(user)s %(tenant)s] %(instance)s%(message)s

# format string to use for log messages without context
# (string value)
#logging_default_format_string=%(asctime)s.%(msecs)03d %(process)d %(levelname)s %(name)s [-] %(instance)s%(message)s

# data to append to log format when level is DEBUG (string
# value)
#logging_debug_format_suffix=%(funcName)s %(pathname)s:%(lineno)d

# prefix each line of exception output with this format
# (string value)
#logging_exception_prefix=%(asctime)s.%(msecs)03d %(process)d TRACE %(name)s %(instance)s

# list of logger=LEVEL pairs (list value)
#default_log_levels=amqplib=WARN,sqlalchemy=WARN,boto=WARN,suds=INFO,keystone=INFO,eventlet.wsgi.server=WARN

# publish error events (boolean value)
#publish_errors=false

# make deprecations fatal (boolean value)
#fatal_deprecations=false

# If an instance is passed with the log message, format it
# like this (string value)
#instance_format="[instance: %(uuid)s] "

# If an instance UUID is passed with the log message, format
# it like this (string value)
#instance_uuid_format="[instance: %(uuid)s] "

# If this option is specified, the logging configuration file
# specified is used and overrides any other logging options
# specified. Please see the Python logging module
# documentation for details on logging configuration files.
# (string value)
#log_config=<None>

# A logging.Formatter log message format string which may use
# any of the available logging.LogRecord attributes. Default:
# %(default)s (string value)
#log_format=%(asctime)s %(levelname)8s [%(name)s] %(message)s

# Format string for %%(asctime)s in log records. Default:
# %(default)s (string value)
#log_date_format=%Y-%m-%d %H:%M:%S

# (Optional) Name of log file to output to. If no default is
# set, logging will go to stdout. (string value)
#log_file=<None>

# (Optional) The base directory used for relative --log-file
# paths (string value)
#log_dir=<None>

# Use syslog for logging. (boolean value)
#use_syslog=false

# syslog facility to receive log lines (string value)
#syslog_log_facility=LOG_USER
=======
# ZeroMQ bind address. Should be a wildcard (*), an ethernet
# interface, or IP. The "host" option should point or resolve
# to this address. (string value)
#rpc_zmq_bind_address=*

# MatchMaker driver (string value)
#rpc_zmq_matchmaker=ceilometer.openstack.common.rpc.matchmaker.MatchMakerLocalhost

# ZeroMQ receiver listening port (integer value)
#rpc_zmq_port=9501

# Number of ZeroMQ contexts, defaults to 1 (integer value)
#rpc_zmq_contexts=1

# Maximum number of ingress messages to locally buffer per
# topic. Default is unlimited. (integer value)
#rpc_zmq_topic_backlog=<None>

# Directory for holding IPC sockets (string value)
#rpc_zmq_ipc_dir=/var/run/openstack

# Name of this node. Must be a valid hostname, FQDN, or IP
# address. Must match "host" option, if running Nova. (string
# value)
#rpc_zmq_host=dex


#
# Options defined in ceilometer.openstack.common.rpc.matchmaker
#

# Heartbeat frequency (integer value)
#matchmaker_heartbeat_freq=300

# Heartbeat time-to-live. (integer value)
#matchmaker_heartbeat_ttl=600


#
# Options defined in ceilometer.storage
#
>>>>>>> e7c86e39

# Database connection string (string value)
#database_connection=mongodb://localhost:27017/ceilometer


<<<<<<< HEAD
# Driver or drivers to handle sending notifications (multi
# valued)
#notification_driver=

# Default notification level for outgoing notifications
# (string value)
#default_notification_level=INFO

# Default publisher_id for outgoing notifications (string
# value)
#default_publisher_id=$host
=======
#
# Options defined in ceilometer.storage.sqlalchemy.models
#

# MySQL engine (string value)
#mysql_engine=InnoDB

>>>>>>> e7c86e39

#
# Options defined in ceilometer.volume.notifications
#

# Exchange name for Cinder notifications (string value)
#cinder_control_exchange=cinder

<<<<<<< HEAD
# List of drivers to send notifications (multi valued)
#list_notifier_drivers=ceilometer.openstack.common.notifier.no_op_notifier
=======
>>>>>>> e7c86e39

[api]

#
# Options defined in ceilometer.api
#

<<<<<<< HEAD
# AMQP topic used for openstack notifications (list value)
#notification_topics=notifications
=======
# The port for the ceilometer API server (integer value)
#port=8777
>>>>>>> e7c86e39

# The listen IP for the ceilometer API server (string value)
#host=0.0.0.0


<<<<<<< HEAD
# The messaging module to use, defaults to kombu. (string
# value)
#rpc_backend=ceilometer.openstack.common.rpc.impl_kombu

# Size of RPC thread pool (integer value)
#rpc_thread_pool_size=64

# Size of RPC connection pool (integer value)
#rpc_conn_pool_size=30

# Seconds to wait for a response from call or multicall
# (integer value)
#rpc_response_timeout=60

# Seconds to wait before a cast expires (TTL). Only supported
# by impl_zmq. (integer value)
#rpc_cast_timeout=30

# Modules of exceptions that are permitted to be recreatedupon
# receiving exception data from an rpc call. (list value)
#allowed_rpc_exception_modules=ceilometer.openstack.common.exception,nova.exception,cinder.exception,exceptions

# If passed, use a fake RabbitMQ provider (boolean value)
#fake_rabbit=false

# AMQP exchange to connect to if using RabbitMQ or Qpid
# (string value)
#control_exchange=openstack


######## defined in ceilometer.openstack.common.rpc.amqp ########

# Enable a fast single reply queue if using AMQP based RPC
# like RabbitMQ or Qpid. (boolean value)
#amqp_rpc_single_reply_queue=false
=======
[publisher_udp]

#
# Options defined in ceilometer.publisher.udp
#

# The host target to publish metering records to. (string
# value)
#host=localhost

# The port to send UDP meters to. (integer value)
#port=4952


[database]

#
# Options defined in ceilometer.openstack.common.db.api
#
>>>>>>> e7c86e39

# The backend to use for db (string value)
#backend=sqlalchemy

# Enable the experimental use of thread pooling for all DB API
# calls (boolean value)
#use_tpool=false

<<<<<<< HEAD
# SSL version to use (valid only if SSL enabled) (string
# value)
#kombu_ssl_version=

# SSL key file (valid only if SSL enabled) (string value)
#kombu_ssl_keyfile=

# SSL cert file (valid only if SSL enabled) (string value)
#kombu_ssl_certfile=

# SSL certification authority file (valid only if SSL enabled)
# (string value)
#kombu_ssl_ca_certs=

# The RabbitMQ broker address where a single node is used
# (string value)
#rabbit_host=localhost

# The RabbitMQ broker port where a single node is used
# (integer value)
#rabbit_port=5672

# RabbitMQ HA cluster host:port pairs (list value)
#rabbit_hosts=$rabbit_host:$rabbit_port

# connect over SSL for RabbitMQ (boolean value)
#rabbit_use_ssl=false

# the RabbitMQ userid (string value)
#rabbit_userid=guest

# the RabbitMQ password (string value)
#rabbit_password=guest

# the RabbitMQ virtual host (string value)
#rabbit_virtual_host=/

# how frequently to retry connecting with RabbitMQ (integer
# value)
#rabbit_retry_interval=1

# how long to backoff for between retries when connecting to
# RabbitMQ (integer value)
#rabbit_retry_backoff=2

# maximum retries with trying to connect to RabbitMQ (the
# default of 0 implies an infinite retry count) (integer
# value)
#rabbit_max_retries=0

# use durable queues in RabbitMQ (boolean value)
#rabbit_durable_queues=false

# use H/A queues in RabbitMQ (x-ha-policy: all).You need to
# wipe RabbitMQ database when changing this option. (boolean
# value)
#rabbit_ha_queues=false


######## defined in ceilometer.openstack.common.rpc.impl_qpid ########

# Qpid broker hostname (string value)
#qpid_hostname=localhost

# Qpid broker port (integer value)
#qpid_port=5672

# Qpid HA cluster host:port pairs (list value)
#qpid_hosts=$qpid_hostname:$qpid_port

# Username for qpid connection (string value)
#qpid_username=

# Password for qpid connection (string value)
#qpid_password=

# Space separated list of SASL mechanisms to use for auth
# (string value)
#qpid_sasl_mechanisms=

# Seconds between connection keepalive heartbeats (integer
# value)
#qpid_heartbeat=60

# Transport to use, either 'tcp' or 'ssl' (string value)
#qpid_protocol=tcp

# Disable Nagle algorithm (boolean value)
#qpid_tcp_nodelay=true


######## defined in ceilometer.openstack.common.rpc.impl_zmq ########

# ZeroMQ bind address. Should be a wildcard (*), an ethernet
# interface, or IP. The "host" option should point or resolve
# to this address. (string value)
#rpc_zmq_bind_address=*

# MatchMaker driver (string value)
#rpc_zmq_matchmaker=ceilometer.openstack.common.rpc.matchmaker.MatchMakerLocalhost

# ZeroMQ receiver listening port (integer value)
#rpc_zmq_port=9501

# Number of ZeroMQ contexts, defaults to 1 (integer value)
#rpc_zmq_contexts=1

# Maximum number of ingress messages to locally buffer per
# topic. Default is unlimited. (integer value)
#rpc_zmq_topic_backlog=<None>

# Directory for holding IPC sockets (string value)
#rpc_zmq_ipc_dir=/var/run/openstack

# Name of this node. Must be a valid hostname, FQDN, or IP
# address. Must match "host" option, if running Nova. (string
# value)
#rpc_zmq_host=nova
=======

#
# Options defined in ceilometer.openstack.common.db.sqlalchemy.session
#

# The SQLAlchemy connection string used to connect to the
# database (string value)
#connection=sqlite:////common/db/$sqlite_db

# timeout before idle sql connections are reaped (integer
# value)
#idle_timeout=3600

# Minimum number of SQL connections to keep open in a pool
# (integer value)
#min_pool_size=1

# Maximum number of SQL connections to keep open in a pool
# (integer value)
#max_pool_size=5

# maximum db connection retries during startup. (setting -1
# implies an infinite retry count) (integer value)
#max_retries=10

# interval between retries of opening a sql connection
# (integer value)
#retry_interval=10

# If set, use this value for max_overflow with sqlalchemy
# (integer value)
#max_overflow=<None>

# Verbosity of SQL debugging information. 0=None,
# 100=Everything (integer value)
#connection_debug=0

# Add python stack traces to SQL as comment strings (boolean
# value)
#connection_trace=false


[publisher_meter]

#
# Options defined in ceilometer.publisher.meter
#

# the topic ceilometer uses for metering messages (string
# value)
#metering_topic=metering

# Secret value for signing metering messages (string value)
#metering_secret=change this or be hacked
>>>>>>> e7c86e39


[rpc_notifier2]

<<<<<<< HEAD
# Matchmaker ring file (JSON) (string value)
#matchmaker_ringfile=/etc/nova/matchmaker_ring.json

# Heartbeat frequency (integer value)
#matchmaker_heartbeat_freq=300

# Heartbeat time-to-live. (integer value)
#matchmaker_heartbeat_ttl=600


######## defined in ceilometer.publisher.meter_publish ########

# the topic ceilometer uses for metering messages (string
# value)
#metering_topic=metering
=======
#
# Options defined in ceilometer.openstack.common.notifier.rpc_notifier2
#
>>>>>>> e7c86e39

# AMQP topic(s) used for openstack notifications (list value)
#topics=notifications


<<<<<<< HEAD
# Database connection string (string value)
#database_connection=mongodb://localhost:27017/ceilometer
=======
[matchmaker_redis]
>>>>>>> e7c86e39

#
# Options defined in ceilometer.openstack.common.rpc.matchmaker_redis
#

# Host to locate redis (string value)
#host=127.0.0.1

<<<<<<< HEAD
# MySQL engine (string value)
#mysql_engine=InnoDB
=======
# Use this port to connect to redis host. (integer value)
#port=6379
>>>>>>> e7c86e39

# Password for Redis server. (optional) (string value)
#password=<None>


<<<<<<< HEAD
# Verbosity of SQL debugging information. 0=None,
# 100=Everything (integer value)
#sql_connection_debug=0

# Add python stack traces to SQL as comment strings (boolean
# value)
#sql_connection_trace=false

# If passed, use synchronous mode for sqlite (boolean value)
#sqlite_synchronous=true

# timeout before idle sql connections are reaped (integer
# value)
#sql_idle_timeout=3600

# maximum db connection retries during startup. (setting -1
# implies an infinite retry count) (integer value)
#sql_max_retries=10

# interval between retries of opening a sql connection
# (integer value)
#sql_retry_interval=10
=======
[collector]

#
# Options defined in ceilometer.collector.service
#

# list of listener plugins to disable (list value)
#disabled_notification_listeners=

# address to bind the UDP socket todisabled if set to an empty
# string (string value)
#udp_address=0.0.0.0

# port to bind the UDP socket to (integer value)
#udp_port=4952

>>>>>>> e7c86e39

[matchmaker_ring]

#
# Options defined in ceilometer.openstack.common.rpc.matchmaker_ring
#

<<<<<<< HEAD
# Exchange name for Cinder notifications (string value)
#cinder_control_exchange=cinder


[rpc_notifier2]

######## defined in ceilometer.openstack.common.notifier.rpc_notifier2 ########

# AMQP topic(s) used for openstack notifications (list value)
#topics=notifications


[matchmaker_redis]

######## defined in ceilometer.openstack.common.rpc.matchmaker_redis ########

# Host to locate redis (string value)
#host=127.0.0.1

# Use this port to connect to redis host. (integer value)
#port=6379

# Password for Redis server. (optional) (string value)
#password=<None>


# Total option count: 105
=======
# Matchmaker ring file (JSON) (string value)
#ringfile=/etc/oslo/matchmaker_ring.json


# Total option count: 119
>>>>>>> e7c86e39
<|MERGE_RESOLUTION|>--- conflicted
+++ resolved
@@ -1,61 +1,3 @@
-<<<<<<< HEAD
-##########################
-# ceilometer.conf sample #
-##########################
-
-[DEFAULT]
-
-######## defined in ceilometer.counter ########
-
-# Source for counters emited on this instance (string value)
-#counter_source=openstack
-
-
-######## defined in ceilometer.pipeline ########
-
-# Configuration file for pipeline definition (string value)
-#pipeline_cfg_file=pipeline.yaml
-
-
-######## defined in ceilometer.policy ########
-
-# JSON file representing policy (string value)
-#policy_file=policy.json
-
-# Rule checked when requested rule is not found (string value)
-#policy_default_rule=default
-
-
-######## defined in ceilometer.service ########
-
-# Username to use for openstack service access (string value)
-#os_username=
-
-# Password to use for openstack service access (string value)
-#os_password=
-
-# Tenant ID to use for openstack service access (string value)
-#os_tenant_id=
-
-# Tenant name to use for openstack service access (string
-# value)
-#os_tenant_name=
-
-# Auth URL to use for openstack service access (string value)
-#os_auth_url=
-
-
-######## defined in ceilometer.api ########
-
-# The port for the ceilometer API server (integer value)
-#metering_api_port=8777
-
-
-######## defined in ceilometer.central.manager ########
-
-# list of central pollsters to disable (list value)
-#disabled_central_pollsters=
-=======
 [DEFAULT]
 
 #
@@ -411,29 +353,10 @@
 
 # the RabbitMQ userid (string value)
 #rabbit_userid=guest
->>>>>>> e7c86e39
 
 # the RabbitMQ password (string value)
 #rabbit_password=guest
 
-<<<<<<< HEAD
-######## defined in ceilometer.collector.meter ########
-
-# Secret value for signing metering messages (string value)
-#metering_secret=change this or be hacked
-
-
-######## defined in ceilometer.collector.service ########
-
-# list of listener plugins to disable (list value)
-#disabled_notification_listeners=
-
-
-######## defined in ceilometer.compute ########
-
-# list of compute agent pollsters to disable (list value)
-#disabled_compute_pollsters=
-=======
 # the RabbitMQ virtual host (string value)
 #rabbit_virtual_host=/
 
@@ -452,7 +375,6 @@
 
 # use durable queues in RabbitMQ (boolean value)
 #rabbit_durable_queues=false
->>>>>>> e7c86e39
 
 # use H/A queues in RabbitMQ (x-ha-policy: all).You need to
 # wipe RabbitMQ database when changing this option. (boolean
@@ -460,32 +382,9 @@
 #rabbit_ha_queues=false
 
 
-<<<<<<< HEAD
-# Exchange name for Nova notifications (string value)
-#nova_control_exchange=nova
-
-
-######## defined in ceilometer.compute.virt.inspector ########
-
-# Inspector to use for inspecting the hypervisor layer (string
-# value)
-#hypervisor_inspector=libvirt
-
-
-######## defined in ceilometer.compute.virt.libvirt.inspector ########
-
-# Libvirt domain type (valid options are: kvm, lxc, qemu, uml,
-# xen) (string value)
-#libvirt_type=kvm
-
-# Override the default libvirt URI (which is dependent on
-# libvirt_type) (string value)
-#libvirt_uri=
-=======
 #
 # Options defined in ceilometer.openstack.common.rpc.impl_qpid
 #
->>>>>>> e7c86e39
 
 # Qpid broker hostname (string value)
 #qpid_hostname=localhost
@@ -493,13 +392,8 @@
 # Qpid broker port (integer value)
 #qpid_port=5672
 
-<<<<<<< HEAD
-# Exchange name for Glance notifications (string value)
-#glance_control_exchange=glance
-=======
 # Qpid HA cluster host:port pairs (list value)
 #qpid_hosts=$qpid_hostname:$qpid_port
->>>>>>> e7c86e39
 
 # Username for qpid connection (string value)
 #qpid_username=
@@ -507,21 +401,9 @@
 # Password for qpid connection (string value)
 #qpid_password=
 
-<<<<<<< HEAD
-# Exchange name for Quantum notifications (string value)
-#quantum_control_exchange=quantum
-
-
-######## defined in ceilometer.objectstore.swift ########
-
-# Swift reseller prefix. Must be on par with reseller_prefix
-# in proxy-server.conf. (string value)
-#reseller_prefix=AUTH_
-=======
 # Space separated list of SASL mechanisms to use for auth
 # (string value)
 #qpid_sasl_mechanisms=
->>>>>>> e7c86e39
 
 # Seconds between connection keepalive heartbeats (integer
 # value)
@@ -530,98 +412,14 @@
 # Transport to use, either 'tcp' or 'ssl' (string value)
 #qpid_protocol=tcp
 
-<<<<<<< HEAD
-# port for eventlet backdoor to listen (integer value)
-#backdoor_port=<None>
-=======
 # Disable Nagle algorithm (boolean value)
 #qpid_tcp_nodelay=true
->>>>>>> e7c86e39
 
 
 #
 # Options defined in ceilometer.openstack.common.rpc.impl_zmq
 #
 
-<<<<<<< HEAD
-# Print debugging output (set logging level to DEBUG instead
-# of default WARNING level). (boolean value)
-#debug=false
-
-# Print more verbose output (set logging level to INFO instead
-# of default WARNING level). (boolean value)
-#verbose=false
-
-# Log output to standard error (boolean value)
-#use_stderr=true
-
-# Default file mode used when creating log files (string
-# value)
-#logfile_mode=0644
-
-# format string to use for log messages with context (string
-# value)
-#logging_context_format_string=%(asctime)s.%(msecs)03d %(process)d %(levelname)s %(name)s [%(request_id)s %(user)s %(tenant)s] %(instance)s%(message)s
-
-# format string to use for log messages without context
-# (string value)
-#logging_default_format_string=%(asctime)s.%(msecs)03d %(process)d %(levelname)s %(name)s [-] %(instance)s%(message)s
-
-# data to append to log format when level is DEBUG (string
-# value)
-#logging_debug_format_suffix=%(funcName)s %(pathname)s:%(lineno)d
-
-# prefix each line of exception output with this format
-# (string value)
-#logging_exception_prefix=%(asctime)s.%(msecs)03d %(process)d TRACE %(name)s %(instance)s
-
-# list of logger=LEVEL pairs (list value)
-#default_log_levels=amqplib=WARN,sqlalchemy=WARN,boto=WARN,suds=INFO,keystone=INFO,eventlet.wsgi.server=WARN
-
-# publish error events (boolean value)
-#publish_errors=false
-
-# make deprecations fatal (boolean value)
-#fatal_deprecations=false
-
-# If an instance is passed with the log message, format it
-# like this (string value)
-#instance_format="[instance: %(uuid)s] "
-
-# If an instance UUID is passed with the log message, format
-# it like this (string value)
-#instance_uuid_format="[instance: %(uuid)s] "
-
-# If this option is specified, the logging configuration file
-# specified is used and overrides any other logging options
-# specified. Please see the Python logging module
-# documentation for details on logging configuration files.
-# (string value)
-#log_config=<None>
-
-# A logging.Formatter log message format string which may use
-# any of the available logging.LogRecord attributes. Default:
-# %(default)s (string value)
-#log_format=%(asctime)s %(levelname)8s [%(name)s] %(message)s
-
-# Format string for %%(asctime)s in log records. Default:
-# %(default)s (string value)
-#log_date_format=%Y-%m-%d %H:%M:%S
-
-# (Optional) Name of log file to output to. If no default is
-# set, logging will go to stdout. (string value)
-#log_file=<None>
-
-# (Optional) The base directory used for relative --log-file
-# paths (string value)
-#log_dir=<None>
-
-# Use syslog for logging. (boolean value)
-#use_syslog=false
-
-# syslog facility to receive log lines (string value)
-#syslog_log_facility=LOG_USER
-=======
 # ZeroMQ bind address. Should be a wildcard (*), an ethernet
 # interface, or IP. The "host" option should point or resolve
 # to this address. (string value)
@@ -663,25 +461,11 @@
 #
 # Options defined in ceilometer.storage
 #
->>>>>>> e7c86e39
 
 # Database connection string (string value)
 #database_connection=mongodb://localhost:27017/ceilometer
 
 
-<<<<<<< HEAD
-# Driver or drivers to handle sending notifications (multi
-# valued)
-#notification_driver=
-
-# Default notification level for outgoing notifications
-# (string value)
-#default_notification_level=INFO
-
-# Default publisher_id for outgoing notifications (string
-# value)
-#default_publisher_id=$host
-=======
 #
 # Options defined in ceilometer.storage.sqlalchemy.models
 #
@@ -689,7 +473,6 @@
 # MySQL engine (string value)
 #mysql_engine=InnoDB
 
->>>>>>> e7c86e39
 
 #
 # Options defined in ceilometer.volume.notifications
@@ -698,11 +481,6 @@
 # Exchange name for Cinder notifications (string value)
 #cinder_control_exchange=cinder
 
-<<<<<<< HEAD
-# List of drivers to send notifications (multi valued)
-#list_notifier_drivers=ceilometer.openstack.common.notifier.no_op_notifier
-=======
->>>>>>> e7c86e39
 
 [api]
 
@@ -710,55 +488,13 @@
 # Options defined in ceilometer.api
 #
 
-<<<<<<< HEAD
-# AMQP topic used for openstack notifications (list value)
-#notification_topics=notifications
-=======
 # The port for the ceilometer API server (integer value)
 #port=8777
->>>>>>> e7c86e39
 
 # The listen IP for the ceilometer API server (string value)
 #host=0.0.0.0
 
 
-<<<<<<< HEAD
-# The messaging module to use, defaults to kombu. (string
-# value)
-#rpc_backend=ceilometer.openstack.common.rpc.impl_kombu
-
-# Size of RPC thread pool (integer value)
-#rpc_thread_pool_size=64
-
-# Size of RPC connection pool (integer value)
-#rpc_conn_pool_size=30
-
-# Seconds to wait for a response from call or multicall
-# (integer value)
-#rpc_response_timeout=60
-
-# Seconds to wait before a cast expires (TTL). Only supported
-# by impl_zmq. (integer value)
-#rpc_cast_timeout=30
-
-# Modules of exceptions that are permitted to be recreatedupon
-# receiving exception data from an rpc call. (list value)
-#allowed_rpc_exception_modules=ceilometer.openstack.common.exception,nova.exception,cinder.exception,exceptions
-
-# If passed, use a fake RabbitMQ provider (boolean value)
-#fake_rabbit=false
-
-# AMQP exchange to connect to if using RabbitMQ or Qpid
-# (string value)
-#control_exchange=openstack
-
-
-######## defined in ceilometer.openstack.common.rpc.amqp ########
-
-# Enable a fast single reply queue if using AMQP based RPC
-# like RabbitMQ or Qpid. (boolean value)
-#amqp_rpc_single_reply_queue=false
-=======
 [publisher_udp]
 
 #
@@ -778,7 +514,6 @@
 #
 # Options defined in ceilometer.openstack.common.db.api
 #
->>>>>>> e7c86e39
 
 # The backend to use for db (string value)
 #backend=sqlalchemy
@@ -787,126 +522,6 @@
 # calls (boolean value)
 #use_tpool=false
 
-<<<<<<< HEAD
-# SSL version to use (valid only if SSL enabled) (string
-# value)
-#kombu_ssl_version=
-
-# SSL key file (valid only if SSL enabled) (string value)
-#kombu_ssl_keyfile=
-
-# SSL cert file (valid only if SSL enabled) (string value)
-#kombu_ssl_certfile=
-
-# SSL certification authority file (valid only if SSL enabled)
-# (string value)
-#kombu_ssl_ca_certs=
-
-# The RabbitMQ broker address where a single node is used
-# (string value)
-#rabbit_host=localhost
-
-# The RabbitMQ broker port where a single node is used
-# (integer value)
-#rabbit_port=5672
-
-# RabbitMQ HA cluster host:port pairs (list value)
-#rabbit_hosts=$rabbit_host:$rabbit_port
-
-# connect over SSL for RabbitMQ (boolean value)
-#rabbit_use_ssl=false
-
-# the RabbitMQ userid (string value)
-#rabbit_userid=guest
-
-# the RabbitMQ password (string value)
-#rabbit_password=guest
-
-# the RabbitMQ virtual host (string value)
-#rabbit_virtual_host=/
-
-# how frequently to retry connecting with RabbitMQ (integer
-# value)
-#rabbit_retry_interval=1
-
-# how long to backoff for between retries when connecting to
-# RabbitMQ (integer value)
-#rabbit_retry_backoff=2
-
-# maximum retries with trying to connect to RabbitMQ (the
-# default of 0 implies an infinite retry count) (integer
-# value)
-#rabbit_max_retries=0
-
-# use durable queues in RabbitMQ (boolean value)
-#rabbit_durable_queues=false
-
-# use H/A queues in RabbitMQ (x-ha-policy: all).You need to
-# wipe RabbitMQ database when changing this option. (boolean
-# value)
-#rabbit_ha_queues=false
-
-
-######## defined in ceilometer.openstack.common.rpc.impl_qpid ########
-
-# Qpid broker hostname (string value)
-#qpid_hostname=localhost
-
-# Qpid broker port (integer value)
-#qpid_port=5672
-
-# Qpid HA cluster host:port pairs (list value)
-#qpid_hosts=$qpid_hostname:$qpid_port
-
-# Username for qpid connection (string value)
-#qpid_username=
-
-# Password for qpid connection (string value)
-#qpid_password=
-
-# Space separated list of SASL mechanisms to use for auth
-# (string value)
-#qpid_sasl_mechanisms=
-
-# Seconds between connection keepalive heartbeats (integer
-# value)
-#qpid_heartbeat=60
-
-# Transport to use, either 'tcp' or 'ssl' (string value)
-#qpid_protocol=tcp
-
-# Disable Nagle algorithm (boolean value)
-#qpid_tcp_nodelay=true
-
-
-######## defined in ceilometer.openstack.common.rpc.impl_zmq ########
-
-# ZeroMQ bind address. Should be a wildcard (*), an ethernet
-# interface, or IP. The "host" option should point or resolve
-# to this address. (string value)
-#rpc_zmq_bind_address=*
-
-# MatchMaker driver (string value)
-#rpc_zmq_matchmaker=ceilometer.openstack.common.rpc.matchmaker.MatchMakerLocalhost
-
-# ZeroMQ receiver listening port (integer value)
-#rpc_zmq_port=9501
-
-# Number of ZeroMQ contexts, defaults to 1 (integer value)
-#rpc_zmq_contexts=1
-
-# Maximum number of ingress messages to locally buffer per
-# topic. Default is unlimited. (integer value)
-#rpc_zmq_topic_backlog=<None>
-
-# Directory for holding IPC sockets (string value)
-#rpc_zmq_ipc_dir=/var/run/openstack
-
-# Name of this node. Must be a valid hostname, FQDN, or IP
-# address. Must match "host" option, if running Nova. (string
-# value)
-#rpc_zmq_host=nova
-=======
 
 #
 # Options defined in ceilometer.openstack.common.db.sqlalchemy.session
@@ -961,43 +576,19 @@
 
 # Secret value for signing metering messages (string value)
 #metering_secret=change this or be hacked
->>>>>>> e7c86e39
 
 
 [rpc_notifier2]
 
-<<<<<<< HEAD
-# Matchmaker ring file (JSON) (string value)
-#matchmaker_ringfile=/etc/nova/matchmaker_ring.json
-
-# Heartbeat frequency (integer value)
-#matchmaker_heartbeat_freq=300
-
-# Heartbeat time-to-live. (integer value)
-#matchmaker_heartbeat_ttl=600
-
-
-######## defined in ceilometer.publisher.meter_publish ########
-
-# the topic ceilometer uses for metering messages (string
-# value)
-#metering_topic=metering
-=======
 #
 # Options defined in ceilometer.openstack.common.notifier.rpc_notifier2
 #
->>>>>>> e7c86e39
 
 # AMQP topic(s) used for openstack notifications (list value)
 #topics=notifications
 
 
-<<<<<<< HEAD
-# Database connection string (string value)
-#database_connection=mongodb://localhost:27017/ceilometer
-=======
 [matchmaker_redis]
->>>>>>> e7c86e39
 
 #
 # Options defined in ceilometer.openstack.common.rpc.matchmaker_redis
@@ -1006,42 +597,13 @@
 # Host to locate redis (string value)
 #host=127.0.0.1
 
-<<<<<<< HEAD
-# MySQL engine (string value)
-#mysql_engine=InnoDB
-=======
 # Use this port to connect to redis host. (integer value)
 #port=6379
->>>>>>> e7c86e39
 
 # Password for Redis server. (optional) (string value)
 #password=<None>
 
 
-<<<<<<< HEAD
-# Verbosity of SQL debugging information. 0=None,
-# 100=Everything (integer value)
-#sql_connection_debug=0
-
-# Add python stack traces to SQL as comment strings (boolean
-# value)
-#sql_connection_trace=false
-
-# If passed, use synchronous mode for sqlite (boolean value)
-#sqlite_synchronous=true
-
-# timeout before idle sql connections are reaped (integer
-# value)
-#sql_idle_timeout=3600
-
-# maximum db connection retries during startup. (setting -1
-# implies an infinite retry count) (integer value)
-#sql_max_retries=10
-
-# interval between retries of opening a sql connection
-# (integer value)
-#sql_retry_interval=10
-=======
 [collector]
 
 #
@@ -1058,7 +620,6 @@
 # port to bind the UDP socket to (integer value)
 #udp_port=4952
 
->>>>>>> e7c86e39
 
 [matchmaker_ring]
 
@@ -1066,38 +627,8 @@
 # Options defined in ceilometer.openstack.common.rpc.matchmaker_ring
 #
 
-<<<<<<< HEAD
-# Exchange name for Cinder notifications (string value)
-#cinder_control_exchange=cinder
-
-
-[rpc_notifier2]
-
-######## defined in ceilometer.openstack.common.notifier.rpc_notifier2 ########
-
-# AMQP topic(s) used for openstack notifications (list value)
-#topics=notifications
-
-
-[matchmaker_redis]
-
-######## defined in ceilometer.openstack.common.rpc.matchmaker_redis ########
-
-# Host to locate redis (string value)
-#host=127.0.0.1
-
-# Use this port to connect to redis host. (integer value)
-#port=6379
-
-# Password for Redis server. (optional) (string value)
-#password=<None>
-
-
-# Total option count: 105
-=======
 # Matchmaker ring file (JSON) (string value)
 #ringfile=/etc/oslo/matchmaker_ring.json
 
 
-# Total option count: 119
->>>>>>> e7c86e39
+# Total option count: 119