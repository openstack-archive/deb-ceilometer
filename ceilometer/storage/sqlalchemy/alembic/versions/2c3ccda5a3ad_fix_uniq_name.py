--- conflicted
+++ resolved
@@ -49,15 +49,9 @@
                            type='foreignkey')
         op.drop_constraint('fk_sourceassoc_user_id',
                            table_name,
-<<<<<<< HEAD
-                           type_='foreignkey')
-    if downgrade:
-        op.drop_constraint(uniq_name, table_name=table_name, type_='unique')
-=======
                            type='foreignkey')
     if downgrade:
         op.drop_constraint(uniq_name, table_name=table_name, type='unique')
->>>>>>> 47f4a34c
     else:
         op.create_unique_constraint(uniq_name, table_name, columns)
     if engine.name == 'mysql':
