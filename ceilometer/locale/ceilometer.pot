# Translations template for ceilometer.
# Copyright (C) 2014 ORGANIZATION
# This file is distributed under the same license as the ceilometer project.
# FIRST AUTHOR <EMAIL@ADDRESS>, 2014.
#
#, fuzzy
msgid ""
msgstr ""
<<<<<<< HEAD
"Project-Id-Version: ceilometer 2014.2.dev9.g2adf348\n"
"Report-Msgid-Bugs-To: EMAIL@ADDRESS\n"
"POT-Creation-Date: 2014-10-07 16:24+0000\n"
=======
"Project-Id-Version: ceilometer 2015.1.dev230.gcde8916\n"
"Report-Msgid-Bugs-To: EMAIL@ADDRESS\n"
"POT-Creation-Date: 2014-12-04 06:08+0000\n"
>>>>>>> e8834630
"PO-Revision-Date: YEAR-MO-DA HO:MI+ZONE\n"
"Last-Translator: FULL NAME <EMAIL@ADDRESS>\n"
"Language-Team: LANGUAGE <LL@li.org>\n"
"MIME-Version: 1.0\n"
"Content-Type: text/plain; charset=utf-8\n"
"Content-Transfer-Encoding: 8bit\n"
"Generated-By: Babel 1.3\n"

#: ceilometer/agent.py:108
#, python-format
msgid "Polling pollster %(poll)s in the context of %(src)s"
msgstr ""

<<<<<<< HEAD
#: ceilometer/agent.py:127
=======
#: ceilometer/agent.py:119
#, python-format
msgid "Skip polling pollster %s, no resources found"
msgstr ""

#: ceilometer/agent.py:131
>>>>>>> e8834630
#, python-format
msgid "Continue after error from %(name)s: %(error)s"
msgstr ""

<<<<<<< HEAD
#: ceilometer/agent.py:241
=======
#: ceilometer/agent.py:245
>>>>>>> e8834630
#, python-format
msgid "Unable to discover resources: %s"
msgstr ""

<<<<<<< HEAD
#: ceilometer/agent.py:243
=======
#: ceilometer/agent.py:247
>>>>>>> e8834630
#, python-format
msgid "Unknown discovery extension: %s"
msgstr ""

#: ceilometer/collector.py:103
#, python-format
msgid "UDP: Cannot decode data sent by %s"
msgstr ""

#: ceilometer/collector.py:106
#, python-format
msgid "UDP: Storing %s"
msgstr ""

#: ceilometer/collector.py:110
msgid "UDP: Unable to store meter"
msgstr ""

#: ceilometer/notification.py:80 ceilometer/notifier.py:48
#, python-format
msgid "Failed to load any notification handlers for %s"
msgstr ""

#: ceilometer/notification.py:92
#, python-format
msgid "Event types from %(name)s: %(type)s (ack_on_error=%(error)s)"
msgstr ""

#: ceilometer/notifier.py:39
#, python-format
msgid "loading notification handlers from %s"
msgstr ""

#: ceilometer/pipeline.py:233
#, python-format
msgid "Unable to load publisher %s"
msgstr ""

#: ceilometer/pipeline.py:252
#, python-format
msgid ""
"Pipeline %(pipeline)s: Setup transformer instance %(name)s with parameter"
" %(param)s"
msgstr ""

#: ceilometer/pipeline.py:265
#, python-format
msgid "Pipeline %(pipeline)s: Sample dropped by transformer %(trans)s"
msgstr ""

#: ceilometer/pipeline.py:272
#, python-format
msgid ""
"Pipeline %(pipeline)s: Exit after error from transformer %(trans)s for "
"%(smp)s"
msgstr ""

#: ceilometer/pipeline.py:295
#, python-format
msgid "Pipeline %(pipeline)s: Transform sample %(smp)s from %(trans)s transformer"
msgstr ""

#: ceilometer/pipeline.py:309
#, python-format
msgid "Pipeline %(pipeline)s: Continue after error from publisher %(pub)s"
msgstr ""

#: ceilometer/pipeline.py:328
#, python-format
msgid "Pipeline %(pipeline)s: Error flushing transformer %(trans)s"
msgstr ""

#: ceilometer/pipeline.py:488
msgid "detected decoupled pipeline config format"
msgstr ""

#: ceilometer/pipeline.py:498
msgid "detected deprecated pipeline config format"
msgstr ""

#: ceilometer/pipeline.py:518
#, python-format
msgid "Pipeline config file: %s"
msgstr ""

#: ceilometer/pipeline.py:524
#, python-format
msgid "Pipeline config: %s"
msgstr ""

#: ceilometer/plugin.py:66
msgid ""
"get_exchange_topics API of NotificationPlugin isdeprecated, implements "
"get_targets instead."
msgstr ""

#: ceilometer/service.py:108
#, python-format
msgid "%(worker_name)s value of %(workers)s is invalid, must be greater than 0"
msgstr ""

#: ceilometer/alarm/rpc.py:56
#, python-format
msgid ""
"alarm %(alarm_id)s has no action configured for state transition from "
"%(previous)s to state %(state)s, skipping the notification."
msgstr ""

#: ceilometer/alarm/service.py:101
#, python-format
msgid "initiating evaluation cycle on %d alarms"
msgstr ""

#: ceilometer/alarm/service.py:106
msgid "alarm evaluation cycle failed"
msgstr ""

#: ceilometer/alarm/service.py:111
#, python-format
msgid "skipping alarm %s: type unsupported"
msgstr ""

#: ceilometer/alarm/service.py:115
#, python-format
msgid "evaluating alarm %s"
msgstr ""

<<<<<<< HEAD
#: ceilometer/alarm/service.py:260
=======
#: ceilometer/alarm/service.py:262
>>>>>>> e8834630
#, python-format
msgid "Unable to parse action %(action)s for alarm %(alarm_id)s"
msgstr ""

<<<<<<< HEAD
#: ceilometer/alarm/service.py:269
=======
#: ceilometer/alarm/service.py:271
>>>>>>> e8834630
#, python-format
msgid "Action %(scheme)s for alarm %(alarm_id)s is unknown, cannot notify"
msgstr ""

<<<<<<< HEAD
#: ceilometer/alarm/service.py:275
=======
#: ceilometer/alarm/service.py:277
>>>>>>> e8834630
#, python-format
msgid "Notifying alarm %(id)s with action %(act)s"
msgstr ""

<<<<<<< HEAD
#: ceilometer/alarm/service.py:280
=======
#: ceilometer/alarm/service.py:282
>>>>>>> e8834630
#, python-format
msgid "Unable to notify alarm %s"
msgstr ""

<<<<<<< HEAD
#: ceilometer/alarm/service.py:299
=======
#: ceilometer/alarm/service.py:301
>>>>>>> e8834630
msgid "Unable to notify for an alarm with no action"
msgstr ""

#: ceilometer/alarm/evaluator/__init__.py:75
#, python-format
msgid "alarm %(id)s transitioning to %(state)s because %(reason)s"
msgstr ""

#: ceilometer/alarm/evaluator/__init__.py:87
msgid "alarm state update failed"
msgstr ""

#: ceilometer/alarm/evaluator/combination.py:36
msgid "alarm retrieval failed"
msgstr ""

#: ceilometer/alarm/evaluator/combination.py:52
#, python-format
msgid "Alarms %(alarm_ids)s are in unknown state"
msgstr ""

#: ceilometer/alarm/evaluator/combination.py:74
#, python-format
msgid "Transition to %(state)s due to alarms %(alarm_ids)s in state %(state)s"
msgstr ""

#: ceilometer/alarm/evaluator/combination.py:78
#, python-format
msgid "Remaining as %(state)s due to alarms %(alarm_ids)s in state %(state)s"
msgstr ""

#: ceilometer/alarm/evaluator/combination.py:99
#: ceilometer/alarm/evaluator/threshold.py:177
#, python-format
msgid "Attempted to evaluate alarm %s, but it is not within its time constraint."
msgstr ""

#: ceilometer/alarm/evaluator/threshold.py:63
#, python-format
msgid "query stats from %(start)s to %(now)s"
msgstr ""

#: ceilometer/alarm/evaluator/threshold.py:73
#, python-format
msgid "sanitize stats %s"
msgstr ""

#: ceilometer/alarm/evaluator/threshold.py:82
#, python-format
msgid "excluded weak datapoints with sample counts %s"
msgstr ""

#: ceilometer/alarm/evaluator/threshold.py:91
#, python-format
msgid "pruned statistics to %d"
msgstr ""

#: ceilometer/alarm/evaluator/threshold.py:96
#, python-format
msgid "stats query %s"
msgstr ""

#: ceilometer/alarm/evaluator/threshold.py:102
msgid "alarm stats retrieval failed"
msgstr ""

#: ceilometer/alarm/evaluator/threshold.py:113
#, python-format
msgid "%d datapoints are unknown"
msgstr ""

#: ceilometer/alarm/evaluator/threshold.py:136
#, python-format
msgid ""
"Transition to %(state)s due to %(count)d samples %(disposition)s "
"threshold, most recent: %(most_recent)s"
msgstr ""

#: ceilometer/alarm/evaluator/threshold.py:140
#, python-format
msgid ""
"Remaining as %(state)s due to %(count)d samples %(disposition)s "
"threshold, most recent: %(most_recent)s"
msgstr ""

#: ceilometer/alarm/evaluator/threshold.py:196
#, python-format
msgid "comparing value %(value)s against threshold %(limit)s"
msgstr ""

#: ceilometer/alarm/notifier/log.py:31
#, python-format
msgid ""
"Notifying alarm %(alarm_id)s from %(previous)s to %(current)s with action"
" %(action)s because %(reason)s"
msgstr ""

#: ceilometer/alarm/notifier/rest.py:66
#, python-format
msgid ""
"Notifying alarm %(alarm_id)s from %(previous)s to %(current)s with action"
" %(action)s because %(reason)s. request-id: %(request_id)s"
msgstr ""

#: ceilometer/alarm/partition/coordination.py:132
#, python-format
msgid "triggering %s"
msgstr ""

#: ceilometer/alarm/partition/coordination.py:133
#, python-format
msgid "known evaluators %s"
msgstr ""

#: ceilometer/alarm/partition/coordination.py:136
#, python-format
msgid "per evaluator allocation %s"
msgstr ""

#: ceilometer/alarm/partition/coordination.py:146
#, python-format
msgid ""
"%(this)s bailing on distribution cycle as older partition detected: "
"%(older)s"
msgstr ""

#: ceilometer/alarm/partition/coordination.py:152
#, python-format
msgid "%(verb)s-ing %(alloc)s to %(eval)s"
msgstr ""

#: ceilometer/alarm/partition/coordination.py:156
#, python-format
msgid "master taking %s for self"
msgstr ""

#: ceilometer/alarm/partition/coordination.py:174
#, python-format
msgid "newly deleted alarms %s"
msgstr ""

#: ceilometer/alarm/partition/coordination.py:177
msgid "alarm deletion activity requires rebalance"
msgstr ""

#: ceilometer/alarm/partition/coordination.py:202
#, python-format
msgid "%s still warming up"
msgstr ""

#: ceilometer/alarm/partition/coordination.py:207
#, python-format
msgid "last heard from %(report)s %(delta)s seconds ago"
msgstr ""

#: ceilometer/alarm/partition/coordination.py:212
#, python-format
msgid "%(this)s detects stale evaluator: %(stale)s"
msgstr ""

#: ceilometer/alarm/partition/coordination.py:217
#, python-format
msgid "%(this)s sees older potential master: %(older)s"
msgstr ""

#: ceilometer/alarm/partition/coordination.py:219
#, python-format
msgid "%(this)s is master?: %(is_master)s"
msgstr ""

#: ceilometer/alarm/partition/coordination.py:232
#, python-format
msgid "newly created alarms %s"
msgstr ""

#: ceilometer/alarm/partition/coordination.py:243
#, python-format
msgid "%(this)s not overtaken as master? %(still_ahead)s"
msgstr ""

#: ceilometer/alarm/partition/coordination.py:253
#, python-format
msgid "%s checking mastership status"
msgstr ""

#: ceilometer/alarm/partition/coordination.py:260
msgid "mastership check failed"
msgstr ""

#: ceilometer/alarm/partition/coordination.py:270
#, python-format
msgid "%(this)s knows about %(reports)s"
msgstr ""

#: ceilometer/alarm/partition/coordination.py:276
#, python-format
msgid "%(this)s got assignment: %(alarms)s"
msgstr ""

#: ceilometer/alarm/partition/coordination.py:283
#, python-format
msgid "%(this)s got allocation: %(alarms)s"
msgstr ""

#: ceilometer/alarm/partition/coordination.py:289
#, python-format
msgid "%s reporting presence"
msgstr ""

#: ceilometer/alarm/partition/coordination.py:293
msgid "presence reporting failed"
msgstr ""

#: ceilometer/alarm/partition/coordination.py:298
#, python-format
msgid "%s has no assigned alarms to evaluate"
msgstr ""

#: ceilometer/alarm/partition/coordination.py:302
#, python-format
msgid "%(this)s alarms for evaluation: %(alarms)s"
msgstr ""

#: ceilometer/alarm/partition/coordination.py:308
msgid "assignment retrieval failed"
msgstr ""

#: ceilometer/alarm/storage/impl_hbase.py:86
#: ceilometer/event/storage/impl_hbase.py:79
#: ceilometer/storage/impl_hbase.py:131
msgid "Dropping HBase schema..."
msgstr ""

#: ceilometer/alarm/storage/impl_hbase.py:93
#: ceilometer/event/storage/impl_hbase.py:85
#: ceilometer/storage/impl_hbase.py:138
msgid "Cannot disable table but ignoring error"
msgstr ""

#: ceilometer/alarm/storage/impl_hbase.py:97
#: ceilometer/event/storage/impl_hbase.py:89
#: ceilometer/storage/impl_hbase.py:142
msgid "Cannot delete table but ignoring error"
msgstr ""

#: ceilometer/alarm/storage/models.py:67
msgid "timestamp should be datetime object"
msgstr ""

#: ceilometer/alarm/storage/models.py:69
msgid "state_timestamp should be datetime object"
msgstr ""

<<<<<<< HEAD
#: ceilometer/api/app.py:165
=======
#: ceilometer/api/app.py:167
>>>>>>> e8834630
#, python-format
msgid "Starting server in PID %s"
msgstr ""

<<<<<<< HEAD
#: ceilometer/api/app.py:166
msgid "Configuration:"
msgstr ""

#: ceilometer/api/app.py:170
=======
#: ceilometer/api/app.py:168
msgid "Configuration:"
msgstr ""

#: ceilometer/api/app.py:172
>>>>>>> e8834630
#, python-format
msgid "serving on 0.0.0.0:%(sport)s, view at http://127.0.0.1:%(vport)s"
msgstr ""

<<<<<<< HEAD
#: ceilometer/api/app.py:174
=======
#: ceilometer/api/app.py:176
>>>>>>> e8834630
#, python-format
msgid "serving on http://%(host)s:%(port)s"
msgstr ""

#: ceilometer/api/middleware.py:108
#, python-format
msgid "Error parsing HTTP response: %s"
msgstr ""

#: ceilometer/api/controllers/v2.py:98
#, python-format
msgid "%(entity)s %(id)s Not Found"
msgstr ""

#: ceilometer/api/controllers/v2.py:106
#, python-format
msgid "Alarm %s not found"
msgstr ""

#: ceilometer/api/controllers/v2.py:108
#, python-format
msgid "Alarm %(alarm_id)s not found in project %(project)s"
msgstr ""

#: ceilometer/api/controllers/v2.py:121
#, python-format
msgid "Alarm quota exceeded for user %(u)s on project %(p)s"
msgstr ""

#: ceilometer/api/controllers/v2.py:318
#, python-format
msgid "Unable to convert the value %(value)s to the expected data type %(type)s."
msgstr ""

#: ceilometer/api/controllers/v2.py:323
#, python-format
msgid ""
"The data type %(type)s is not supported. The supported data type list is:"
" %(supported)s"
msgstr ""

#: ceilometer/api/controllers/v2.py:328
#, python-format
msgid ""
"Unexpected exception converting %(value)s to the expected data type "
"%(type)s."
msgstr ""

#: ceilometer/api/controllers/v2.py:339
#, python-format
msgid "Not Authorized to access %(aspect)s %(id)s"
msgstr ""

#: ceilometer/api/controllers/v2.py:820
msgid "clamping min timestamp to range"
msgstr ""

#: ceilometer/api/controllers/v2.py:825
msgid "clamping max timestamp to range"
msgstr ""

#: ceilometer/api/controllers/v2.py:901 ceilometer/api/controllers/v2.py:1173
msgid "Limit must be positive"
msgstr ""

#: ceilometer/api/controllers/v2.py:984
msgid "Period must be positive."
msgstr ""

#: ceilometer/api/controllers/v2.py:1006
#, python-format
msgid "computed value coming from %r"
msgstr ""

#: ceilometer/api/controllers/v2.py:1015
#, python-format
msgid "Invalid period %(period)s: %(err)s"
msgstr ""

#: ceilometer/api/controllers/v2.py:1189
msgid "Sample"
msgstr ""

#: ceilometer/api/controllers/v2.py:1354
#, python-format
msgid "Filter expression not valid: %s"
msgstr ""

#: ceilometer/api/controllers/v2.py:1369
#, python-format
msgid "Order-by expression not valid: %s"
msgstr ""

#: ceilometer/api/controllers/v2.py:1380
msgid "Limit should be positive"
msgstr ""

#: ceilometer/api/controllers/v2.py:1473
#, python-format
msgid "String %s is not a valid isotime"
msgstr ""

#: ceilometer/api/controllers/v2.py:1474
#, python-format
msgid "Failed to parse the timestamp value %s"
msgstr ""

#: ceilometer/api/controllers/v2.py:1560
msgid "Resource"
msgstr ""

#: ceilometer/api/controllers/v2.py:1635
#, python-format
msgid ""
"Alarm when %(meter_name)s is %(comparison_operator)s a %(statistic)s of "
"%(threshold)s over %(period)s seconds"
msgstr ""

#: ceilometer/api/controllers/v2.py:1675
#, python-format
msgid "Combined state of alarms %s"
msgstr ""

#: ceilometer/api/controllers/v2.py:1684
msgid "Alarm combination rule should contain at least two different alarm ids."
msgstr ""

#: ceilometer/api/controllers/v2.py:1735
#, python-format
msgid "Timezone %s is not valid"
msgstr ""

#: ceilometer/api/controllers/v2.py:1861
msgid "Time constraint names must be unique for a given alarm."
msgstr ""

#: ceilometer/api/controllers/v2.py:1871
#, python-format
msgid "%(rule)s must be set for %(type)s type alarm"
msgstr ""

#: ceilometer/api/controllers/v2.py:1875
msgid "threshold_rule and combination_rule cannot be set at the same time"
msgstr ""

#: ceilometer/api/controllers/v2.py:1892
#, python-format
msgid "Unable to parse action %s"
msgstr ""

#: ceilometer/api/controllers/v2.py:1895
#, python-format
msgid "Unsupported action %s"
msgstr ""

#: ceilometer/api/controllers/v2.py:2058
#, python-format
msgid "Alarm with name=%s exists"
msgstr ""

#: ceilometer/api/controllers/v2.py:2065
#, python-format
msgid "Cannot specify alarm %s itself in combination rule"
msgstr ""

#: ceilometer/api/controllers/v2.py:2073
#, python-format
msgid "Error while putting alarm: %s"
msgstr ""

#: ceilometer/api/controllers/v2.py:2074 ceilometer/api/controllers/v2.py:2225
msgid "Alarm incorrect"
msgstr ""

#: ceilometer/api/controllers/v2.py:2125
msgid "state invalid"
msgstr ""

#: ceilometer/api/controllers/v2.py:2218
#, python-format
msgid "Alarm with name='%s' exists"
msgstr ""

#: ceilometer/api/controllers/v2.py:2224
#, python-format
msgid "Error while posting alarm: %s"
msgstr ""

#: ceilometer/api/controllers/v2.py:2381
msgid "operator {} is incorrect"
msgstr ""

#: ceilometer/api/controllers/v2.py:2403
#, python-format
msgid "Getting traits for %s"
msgstr ""

#: ceilometer/api/controllers/v2.py:2468
msgid "Event"
msgstr ""

#: ceilometer/api/controllers/v2.py:2471
#, python-format
msgid "More than one event with id %s returned from storage driver"
msgstr ""

#: ceilometer/central/plugin.py:68
#, python-format
msgid "Skip due to keystone error %s"
msgstr ""

#: ceilometer/central/plugin.py:75
#, python-format
msgid "Skipping because %s service is not registered in keystone"
msgstr ""

#: ceilometer/cmd/storage.py:40
msgid "Clearing expired metering data"
msgstr ""

#: ceilometer/cmd/storage.py:45
msgid "Nothing to clean, database time to live is disabled"
msgstr ""

#: ceilometer/compute/nova_notifier.py:79
#, python-format
msgid "using provided stats gatherer %r"
msgstr ""

#: ceilometer/compute/nova_notifier.py:82
msgid "making a new stats gatherer"
msgstr ""

#: ceilometer/compute/nova_notifier.py:111
#, python-format
msgid "INFO %r"
msgstr ""

#: ceilometer/compute/nova_notifier.py:144
#, python-format
msgid "ignoring %s"
msgstr ""

#: ceilometer/compute/nova_notifier.py:146
#, python-format
msgid "processing %s"
msgstr ""

#: ceilometer/compute/nova_notifier.py:150
#, python-format
msgid "polling final stats for %r"
msgstr ""

#: ceilometer/compute/notifications/cpu.py:52
#, python-format
msgid "An error occurred while building %(m)s sample: %(e)s"
msgstr ""

#: ceilometer/compute/pollsters/cpu.py:34
#, python-format
msgid "checking instance %s"
msgstr ""

#: ceilometer/compute/pollsters/cpu.py:38
#, python-format
msgid "CPUTIME USAGE: %(instance)s %(time)d"
msgstr ""

#: ceilometer/compute/pollsters/cpu.py:52
#: ceilometer/compute/pollsters/cpu.py:83
#: ceilometer/compute/pollsters/disk.py:122
#: ceilometer/compute/pollsters/disk.py:327
#: ceilometer/compute/pollsters/memory.py:47
#: ceilometer/compute/pollsters/net.py:111
#, python-format
msgid "Exception while getting samples %s"
msgstr ""

#: ceilometer/compute/pollsters/cpu.py:55
#, python-format
msgid "Obtaining CPU time is not implemented for %s"
msgstr ""

#: ceilometer/compute/pollsters/cpu.py:58
#, python-format
msgid "could not get CPU time for %(id)s: %(e)s"
msgstr ""

#: ceilometer/compute/pollsters/cpu.py:67
#, python-format
msgid "Checking CPU util for instance %s"
msgstr ""

#: ceilometer/compute/pollsters/cpu.py:71
#, python-format
msgid "CPU UTIL: %(instance)s %(util)d"
msgstr ""

#: ceilometer/compute/pollsters/cpu.py:86
#, python-format
msgid "Obtaining CPU Util is not implemented for %s"
msgstr ""

#: ceilometer/compute/pollsters/cpu.py:89
#, python-format
msgid "Could not get CPU Util for %(id)s: %(e)s"
msgstr ""

#: ceilometer/compute/pollsters/disk.py:125
#: ceilometer/compute/pollsters/disk.py:330
#: ceilometer/compute/pollsters/net.py:114
#, python-format
msgid "%(inspector)s does not provide data for  %(pollster)s"
msgstr ""

#: ceilometer/compute/pollsters/disk.py:130
#: ceilometer/compute/pollsters/disk.py:336
#: ceilometer/compute/pollsters/net.py:119
#, python-format
msgid "Ignoring instance %(name)s: %(error)s"
msgstr ""

#: ceilometer/compute/pollsters/memory.py:31
#, python-format
msgid "Checking memory usage for instance %s"
msgstr ""

#: ceilometer/compute/pollsters/memory.py:35
#, python-format
msgid "MEMORY USAGE: %(instance)s %(usage)f"
msgstr ""

#: ceilometer/compute/pollsters/memory.py:50
#, python-format
msgid "Obtaining Memory Usage is not implemented for %s"
msgstr ""

#: ceilometer/compute/pollsters/memory.py:53
#, python-format
msgid "Could not get Memory Usage for %(id)s: %(e)s"
msgstr ""

#: ceilometer/compute/pollsters/net.py:97
#, python-format
msgid "checking net info for instance %s"
msgstr ""

#: ceilometer/compute/virt/inspector.py:231
#, python-format
msgid "Unable to load the hypervisor inspector: %s"
msgstr ""

#: ceilometer/compute/virt/hyperv/utilsv2.py:182
#, python-format
msgid "VM %s not found on Hyper-V"
msgstr ""

#: ceilometer/compute/virt/hyperv/utilsv2.py:184
#, python-format
msgid "Duplicate VM name found: %s"
msgstr ""

#: ceilometer/compute/virt/libvirt/inspector.py:131
#, python-format
msgid ""
"Failed to inspect vnics of %(instance_name)s, domain is in state of "
"SHUTOFF"
msgstr ""

#: ceilometer/compute/virt/libvirt/inspector.py:166
#, python-format
msgid ""
"Failed to inspect disks of %(instance_name)s, domain is in state of "
"SHUTOFF"
msgstr ""

#: ceilometer/compute/virt/libvirt/inspector.py:189
#, python-format
msgid ""
"Failed to inspect memory usage of %(instance_name)s, domain is in state "
"of SHUTOFF"
msgstr ""

#: ceilometer/compute/virt/libvirt/inspector.py:205
#, python-format
msgid ""
"Failed to inspect memory usage of %(instance_name)s, can not get info "
"from libvirt"
msgstr ""

#: ceilometer/compute/virt/libvirt/inspector.py:212
#, python-format
msgid ""
"Failed to inspect memory usage of %(instance_name)s, can not get info "
"from libvirt: %(error)s"
msgstr ""

#: ceilometer/compute/virt/vmware/inspector.py:94
#: ceilometer/compute/virt/vmware/inspector.py:111
#: ceilometer/compute/virt/vmware/inspector.py:143
#: ceilometer/compute/virt/vmware/inspector.py:156
#, python-format
msgid "VM %s not found in VMware Vsphere"
msgstr ""

#: ceilometer/compute/virt/xenapi/inspector.py:59
msgid "XenAPI not installed"
msgstr ""

#: ceilometer/compute/virt/xenapi/inspector.py:65
msgid "Must specify connection_url, and connection_password to use"
msgstr ""

#: ceilometer/compute/virt/xenapi/inspector.py:68
msgid "Unable to log in to XenAPI (is the Dom0 disk full?)"
msgstr ""

#: ceilometer/compute/virt/xenapi/inspector.py:75
#, python-format
msgid "Could not connect to XenAPI: %s"
msgstr ""

#: ceilometer/compute/virt/xenapi/inspector.py:107
#, python-format
msgid "VM %s not found in XenServer"
msgstr ""

#: ceilometer/compute/virt/xenapi/inspector.py:110
#, python-format
msgid "Multiple VM %s found in XenServer"
msgstr ""

#: ceilometer/compute/virt/xenapi/inspector.py:131
#, python-format
msgid "Could not get VM %s CPU Utilization"
msgstr ""

#: ceilometer/dispatcher/__init__.py:43
#, python-format
msgid "loading dispatchers from %s"
msgstr ""

#: ceilometer/dispatcher/__init__.py:51
#, python-format
msgid "Failed to load any dispatchers for %s"
msgstr ""

#: ceilometer/dispatcher/database.py:50
#, python-format
msgid "Failed to connect to db, purpose %(purpose)s re-try later: %(err)s"
msgstr ""

#: ceilometer/dispatcher/database.py:75 ceilometer/dispatcher/http.py:82
#, python-format
msgid ""
"metering data %(counter_name)s for %(resource_id)s @ %(timestamp)s: "
"%(counter_volume)s"
msgstr ""

#: ceilometer/dispatcher/database.py:94 ceilometer/dispatcher/http.py:111
#, python-format
msgid "Failed to record metering data: %s"
msgstr ""

#: ceilometer/dispatcher/database.py:97 ceilometer/dispatcher/http.py:114
#, python-format
msgid "message signature invalid, discarding message: %r"
msgstr ""

#: ceilometer/dispatcher/http.py:72
msgid ""
"Dispatcher target was not set, no meter will be posted. Set the target in"
" the ceilometer.conf file"
msgstr ""

#: ceilometer/dispatcher/http.py:108
#, python-format
msgid "Message posting finished with status code %d."
msgstr ""

#: ceilometer/energy/kwapi.py:90
msgid "Kwapi endpoint not found"
msgstr ""

#: ceilometer/event/converter.py:76
#, python-format
msgid "Plugin specified, but no plugin name supplied for trait %s"
msgstr ""

#: ceilometer/event/converter.py:85
#, python-format
msgid "No plugin named %(plugin)s available for trait %(trait)s"
msgstr ""

#: ceilometer/event/converter.py:95
#, python-format
msgid "Required field in trait definition not specified: '%s'"
msgstr ""

#: ceilometer/event/converter.py:110
#, python-format
msgid ""
"Parse error in JSONPath specification '%(jsonpath)s' for %(trait)s: "
"%(err)s"
msgstr ""

#: ceilometer/event/converter.py:116
#, python-format
msgid "Invalid trait type '%(type)s' for trait %(trait)s"
msgstr ""

#: ceilometer/event/converter.py:168
#, python-format
msgid "Required field %s not specified"
msgstr ""

#: ceilometer/event/converter.py:343
#, python-format
msgid "Dropping Notification %(type)s (uuid:%(msgid)s)"
msgstr ""

#: ceilometer/event/converter.py:367
#, python-format
msgid "Event Definitions configuration file: %s"
msgstr ""

#: ceilometer/event/converter.py:377
#, python-format
msgid ""
"Invalid YAML syntax in Event Definitions file %(file)s at line: %(line)s,"
" column: %(column)s."
msgstr ""

#: ceilometer/event/converter.py:383
#, python-format
msgid "YAML error reading Event Definitions file %(file)s"
msgstr ""

#: ceilometer/event/converter.py:390
msgid "No Event Definitions configuration file found! Using default config."
msgstr ""

#: ceilometer/event/converter.py:394
#, python-format
msgid "Event Definitions: %s"
msgstr ""

#: ceilometer/event/endpoint.py:38
msgid "Loading event definitions"
msgstr ""

#: ceilometer/event/endpoint.py:64
#, python-format
msgid "Saving event \"%s\""
msgstr ""

#: ceilometer/event/endpoint.py:71
msgid "Event is not implemented with the storage backend"
msgstr ""

#: ceilometer/event/storage/impl_hbase.py:123
#: ceilometer/event/storage/impl_sqlalchemy.py:200
#: ceilometer/event/storage/pymongo_base.py:76
#, python-format
msgid "Failed to record event: %s"
msgstr ""

#: ceilometer/event/storage/impl_sqlalchemy.py:196
#: ceilometer/event/storage/pymongo_base.py:72
#, python-format
msgid "Failed to record duplicated event: %s"
msgstr ""

#: ceilometer/event/storage/impl_sqlalchemy.py:215
#, python-format
msgid "Getting events that match filter: %s"
msgstr ""

#: ceilometer/event/storage/impl_sqlalchemy.py:327
#, python-format
msgid "Get traits for %s"
msgstr ""

#: ceilometer/hardware/discovery.py:74
#, python-format
msgid "Couldn't obtain IP address of instance %s"
msgstr ""

#: ceilometer/hardware/plugin.py:67
msgid "Passed resource dict must contain keys resource_id and resource_url."
msgstr ""

#: ceilometer/hardware/plugin.py:109
#, python-format
msgid "inspector call failed for %(ident)s host %(host)s: %(err)s"
msgstr ""

#: ceilometer/hardware/plugin.py:140
#, python-format
msgid "Can NOT load inspector %(name)s: %(err)s"
msgstr ""

<<<<<<< HEAD
#: ceilometer/ipmi/platform/intel_node_manager.py:238
=======
#: ceilometer/ipmi/platform/intel_node_manager.py:231
>>>>>>> e8834630
msgid "Node Manager init failed"
msgstr ""

#: ceilometer/ipmi/platform/ipmi_sensor.py:103
msgid "Wrong sensor type"
msgstr ""

#: ceilometer/ipmi/platform/ipmitool.py:42
msgid "parse IPMI sensor data failed,unknown sensor type"
msgstr ""

#: ceilometer/ipmi/platform/ipmitool.py:83
msgid "parse IPMI sensor data failed,No data retrieved from given input"
msgstr ""

#: ceilometer/ipmi/platform/ipmitool.py:105
msgid "ipmitool output length mismatch"
msgstr ""

#: ceilometer/ipmi/platform/ipmitool.py:131
msgid "running ipmitool failure"
msgstr ""

#: ceilometer/network/floatingip.py:57
#, python-format
msgid "FLOATING IP USAGE: %s"
msgstr ""

#: ceilometer/network/notifications.py:77
#, python-format
msgid "network notification %r"
msgstr ""

#: ceilometer/network/services/fwaas.py:49
#, python-format
msgid "Unknown status %(stat)s received on fw %(id)s,skipping sample"
msgstr ""

#: ceilometer/network/services/lbaas.py:64
#, python-format
msgid "Unknown status %(stat)s received on pool %(id)s, skipping sample"
msgstr ""

#: ceilometer/network/services/lbaas.py:112
#, python-format
msgid "Unknown status %(stat)s received on vip %(id)s, skipping sample"
msgstr ""

#: ceilometer/network/services/lbaas.py:153
#, python-format
msgid "Unknown status %(stat)s received on member %(id)s,skipping sample"
msgstr ""

#: ceilometer/network/services/lbaas.py:258
#, python-format
msgid "Ignoring pool %(pool_id)s: %(error)s"
msgstr ""

#: ceilometer/network/services/vpnaas.py:50
#, python-format
msgid "Unknown status %(stat)s received on vpn %(id)s,skipping sample"
msgstr ""

#: ceilometer/network/statistics/opencontrail/client.py:59
#: ceilometer/network/statistics/opencontrail/client.py:89
#, python-format
msgid "Opencontrail API returned %(status)s %(reason)s"
msgstr ""

#: ceilometer/network/statistics/opendaylight/client.py:232
#: ceilometer/tests/network/statistics/opendaylight/test_client.py:142
#, python-format
msgid "OpenDaylitght API returned %(status)s %(reason)s"
msgstr ""

#: ceilometer/network/statistics/opendaylight/driver.py:168
msgid "Request failed to connect to OpenDaylight with NorthBound REST API"
msgstr ""

#: ceilometer/objectstore/swift.py:78
msgid "Swift endpoint not found"
msgstr ""

#: ceilometer/openstack/common/gettextutils.py:301
msgid "Message objects do not support addition."
msgstr ""

#: ceilometer/openstack/common/gettextutils.py:311
msgid ""
"Message objects do not support str() because they may contain non-ascii "
"characters. Please use unicode() or translate() instead."
msgstr ""

#: ceilometer/openstack/common/log.py:287
#, python-format
msgid "Deprecated: %s"
msgstr ""

#: ceilometer/openstack/common/log.py:395
#, python-format
msgid "Error loading logging config %(log_config)s: %(err_msg)s"
msgstr ""

#: ceilometer/openstack/common/log.py:456
#, python-format
msgid "syslog facility must be one of: %s"
msgstr ""

#: ceilometer/openstack/common/log.py:707
#, python-format
msgid "Fatal call to deprecated config: %(msg)s"
msgstr ""

#: ceilometer/openstack/common/policy.py:97
msgid "The JSON file that defines policies."
msgstr ""

#: ceilometer/openstack/common/policy.py:100
msgid "Default rule. Enforced when a requested rule is not found."
msgstr ""

#: ceilometer/openstack/common/policy.py:104
msgid "The directories of policy configuration files is stored"
msgstr ""

#: ceilometer/openstack/common/policy.py:119
#, python-format
msgid "Policy doesn't allow %s to be performed."
msgstr ""

#: ceilometer/openstack/common/policy.py:213
#, python-format
msgid "Rules must be an instance of dict or Rules, got %s instead"
msgstr ""

#: ceilometer/publisher/file.py:63
msgid "The path for the file publisher is required"
msgstr ""

#: ceilometer/publisher/file.py:77
msgid "max_bytes and backup_count should be numbers."
msgstr ""

#: ceilometer/publisher/messaging.py:84
#, python-format
msgid "Publishing policy set to %s"
msgstr ""

#: ceilometer/publisher/messaging.py:86
#, python-format
msgid "Publishing policy is unknown (%s) force to default"
msgstr ""

#: ceilometer/publisher/messaging.py:141
#, python-format
msgid "Publisher max local_queue length is exceeded, dropping %d oldest samples"
msgstr ""

#: ceilometer/publisher/messaging.py:152
#, python-format
msgid "Failed to publish %d samples, queue them"
msgstr ""

#: ceilometer/publisher/messaging.py:156
#, python-format
msgid "Failed to publish %d samples, dropping them"
msgstr ""

#: ceilometer/publisher/udp.py:59
#, python-format
msgid "Publishing sample %(msg)s over UDP to %(host)s:%(port)d"
msgstr ""

#: ceilometer/publisher/udp.py:66
msgid "Unable to send sample over UDP"
msgstr ""

#: ceilometer/storage/__init__.py:106
#, python-format
msgid "looking for %(name)r driver in %(namespace)r"
msgstr ""

#: ceilometer/storage/impl_hbase.py:216 ceilometer/storage/impl_hbase.py:267
#, python-format
msgid "Query Resource table: %s"
msgstr ""

#: ceilometer/storage/impl_hbase.py:260
msgid "Pagination not implemented"
msgstr ""

#: ceilometer/storage/impl_hbase.py:307
#, python-format
msgid "Query Meter Table: %s"
msgstr ""

#: ceilometer/storage/impl_log.py:42
#, python-format
msgid "metering data %(counter_name)s for %(resource_id)s: %(counter_volume)s"
msgstr ""

#: ceilometer/storage/impl_log.py:54
#, python-format
msgid "Dropping data with TTL %d"
msgstr ""

#: ceilometer/storage/impl_mongodb.py:549
msgid ""
"Clearing expired metering data is based on native MongoDB time to live "
"feature and going in background."
msgstr ""

#: ceilometer/storage/impl_sqlalchemy.py:311
#, python-format
msgid "Unknown metadata type. Key (%s) will not be queryable."
msgstr ""

#: ceilometer/storage/impl_sqlalchemy.py:379
#, python-format
msgid "%d samples removed from database"
msgstr ""

#: ceilometer/storage/hbase/base.py:45
msgid "Creating a new in-memory HBase Connection object"
msgstr ""

#: ceilometer/storage/hbase/base.py:62
#, python-format
msgid "connecting to HBase on %(host)s:%(port)s"
msgstr ""

#: ceilometer/storage/hbase/inmemory.py:267
msgid "Opening in-memory HBase connection"
msgstr ""

#: ceilometer/storage/hbase/utils.py:471
#, python-format
msgid "Cannot create table %(table_name)s   it already exists. Ignoring error"
msgstr ""

#: ceilometer/storage/mongo/utils.py:174
#, python-format
msgid "Connecting to %(db)s on %(nodelist)s"
msgstr ""

#: ceilometer/storage/mongo/utils.py:193
#, python-format
msgid "Unable to connect to the database server: %(errmsg)s."
msgstr ""

#: ceilometer/storage/mongo/utils.py:330
#, python-format
msgid ""
"Unable to reconnect to the primary mongodb after %(retries)d retries. "
"Giving up."
msgstr ""

#: ceilometer/storage/mongo/utils.py:334
#, python-format
msgid ""
"Unable to reconnect to the primary mongodb: %(errmsg)s. Trying again in "
"%(retry_interval)d seconds."
msgstr ""

#: ceilometer/transformer/arithmetic.py:57
#, python-format
msgid "Arithmetic transformer must use at least one meter in expression '%s'"
msgstr ""

#: ceilometer/transformer/arithmetic.py:79
msgid "Expression evaluated to a NaN value!"
msgstr ""

#: ceilometer/transformer/arithmetic.py:95
#, python-format
msgid "Unable to evaluate expression %(expr)s: %(exc)s"
msgstr ""

#: ceilometer/transformer/arithmetic.py:109
#, python-format
msgid "Unable to perform calculation, not all of {%s} are present"
msgstr ""

#: ceilometer/transformer/conversions.py:48
#, python-format
msgid "scaling conversion transformer with source: %(source)s target: %(target)s:"
msgstr ""

#: ceilometer/transformer/conversions.py:94
#: ceilometer/transformer/conversions.py:116
#, python-format
msgid "handling sample %s"
msgstr ""

#: ceilometer/transformer/conversions.py:97
#: ceilometer/transformer/conversions.py:137
#, python-format
msgid "converted to: %s"
msgstr ""

#: ceilometer/transformer/conversions.py:139
#, python-format
msgid "dropping sample with no predecessor: %s"
msgstr ""
<|MERGE_RESOLUTION|>--- conflicted
+++ resolved
@@ -6,15 +6,9 @@
 #, fuzzy
 msgid ""
 msgstr ""
-<<<<<<< HEAD
-"Project-Id-Version: ceilometer 2014.2.dev9.g2adf348\n"
-"Report-Msgid-Bugs-To: EMAIL@ADDRESS\n"
-"POT-Creation-Date: 2014-10-07 16:24+0000\n"
-=======
 "Project-Id-Version: ceilometer 2015.1.dev230.gcde8916\n"
 "Report-Msgid-Bugs-To: EMAIL@ADDRESS\n"
 "POT-Creation-Date: 2014-12-04 06:08+0000\n"
->>>>>>> e8834630
 "PO-Revision-Date: YEAR-MO-DA HO:MI+ZONE\n"
 "Last-Translator: FULL NAME <EMAIL@ADDRESS>\n"
 "Language-Team: LANGUAGE <LL@li.org>\n"
@@ -28,34 +22,22 @@
 msgid "Polling pollster %(poll)s in the context of %(src)s"
 msgstr ""
 
-<<<<<<< HEAD
-#: ceilometer/agent.py:127
-=======
 #: ceilometer/agent.py:119
 #, python-format
 msgid "Skip polling pollster %s, no resources found"
 msgstr ""
 
 #: ceilometer/agent.py:131
->>>>>>> e8834630
 #, python-format
 msgid "Continue after error from %(name)s: %(error)s"
 msgstr ""
 
-<<<<<<< HEAD
-#: ceilometer/agent.py:241
-=======
 #: ceilometer/agent.py:245
->>>>>>> e8834630
 #, python-format
 msgid "Unable to discover resources: %s"
 msgstr ""
 
-<<<<<<< HEAD
-#: ceilometer/agent.py:243
-=======
 #: ceilometer/agent.py:247
->>>>>>> e8834630
 #, python-format
 msgid "Unknown discovery extension: %s"
 msgstr ""
@@ -183,47 +165,27 @@
 msgid "evaluating alarm %s"
 msgstr ""
 
-<<<<<<< HEAD
-#: ceilometer/alarm/service.py:260
-=======
 #: ceilometer/alarm/service.py:262
->>>>>>> e8834630
 #, python-format
 msgid "Unable to parse action %(action)s for alarm %(alarm_id)s"
 msgstr ""
 
-<<<<<<< HEAD
-#: ceilometer/alarm/service.py:269
-=======
 #: ceilometer/alarm/service.py:271
->>>>>>> e8834630
 #, python-format
 msgid "Action %(scheme)s for alarm %(alarm_id)s is unknown, cannot notify"
 msgstr ""
 
-<<<<<<< HEAD
-#: ceilometer/alarm/service.py:275
-=======
 #: ceilometer/alarm/service.py:277
->>>>>>> e8834630
 #, python-format
 msgid "Notifying alarm %(id)s with action %(act)s"
 msgstr ""
 
-<<<<<<< HEAD
-#: ceilometer/alarm/service.py:280
-=======
 #: ceilometer/alarm/service.py:282
->>>>>>> e8834630
 #, python-format
 msgid "Unable to notify alarm %s"
 msgstr ""
 
-<<<<<<< HEAD
-#: ceilometer/alarm/service.py:299
-=======
 #: ceilometer/alarm/service.py:301
->>>>>>> e8834630
 msgid "Unable to notify for an alarm with no action"
 msgstr ""
 
@@ -477,37 +439,21 @@
 msgid "state_timestamp should be datetime object"
 msgstr ""
 
-<<<<<<< HEAD
-#: ceilometer/api/app.py:165
-=======
 #: ceilometer/api/app.py:167
->>>>>>> e8834630
 #, python-format
 msgid "Starting server in PID %s"
 msgstr ""
 
-<<<<<<< HEAD
-#: ceilometer/api/app.py:166
-msgid "Configuration:"
-msgstr ""
-
-#: ceilometer/api/app.py:170
-=======
 #: ceilometer/api/app.py:168
 msgid "Configuration:"
 msgstr ""
 
 #: ceilometer/api/app.py:172
->>>>>>> e8834630
 #, python-format
 msgid "serving on 0.0.0.0:%(sport)s, view at http://127.0.0.1:%(vport)s"
 msgstr ""
 
-<<<<<<< HEAD
-#: ceilometer/api/app.py:174
-=======
 #: ceilometer/api/app.py:176
->>>>>>> e8834630
 #, python-format
 msgid "serving on http://%(host)s:%(port)s"
 msgstr ""
@@ -1110,11 +1056,7 @@
 msgid "Can NOT load inspector %(name)s: %(err)s"
 msgstr ""
 
-<<<<<<< HEAD
-#: ceilometer/ipmi/platform/intel_node_manager.py:238
-=======
 #: ceilometer/ipmi/platform/intel_node_manager.py:231
->>>>>>> e8834630
 msgid "Node Manager init failed"
 msgstr ""
 
