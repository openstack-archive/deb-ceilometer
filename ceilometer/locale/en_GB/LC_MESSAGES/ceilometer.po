# English (United Kingdom) translations for ceilometer.
# Copyright (C) 2014 ORGANIZATION
# This file is distributed under the same license as the ceilometer project.
#
# Translators:
# Andi Chandler <andi@gowling.com>, 2013-2014
msgid ""
msgstr ""
"Project-Id-Version:  Ceilometer\n"
"Report-Msgid-Bugs-To: EMAIL@ADDRESS\n"
<<<<<<< HEAD
"POT-Creation-Date: 2014-10-07 16:24+0000\n"
"PO-Revision-Date: 2014-09-20 23:19+0000\n"
=======
"POT-Creation-Date: 2014-12-04 06:08+0000\n"
"PO-Revision-Date: 2014-12-02 10:56+0000\n"
>>>>>>> e8834630
"Last-Translator: openstackjenkins <jenkins@openstack.org>\n"
"Language-Team: English (United Kingdom) "
"(http://www.transifex.com/projects/p/ceilometer/language/en_GB/)\n"
"Plural-Forms: nplurals=2; plural=(n != 1)\n"
"MIME-Version: 1.0\n"
"Content-Type: text/plain; charset=utf-8\n"
"Content-Transfer-Encoding: 8bit\n"
"Generated-By: Babel 1.3\n"

#: ceilometer/agent.py:108
#, python-format
msgid "Polling pollster %(poll)s in the context of %(src)s"
msgstr ""

<<<<<<< HEAD
#: ceilometer/agent.py:127
=======
#: ceilometer/agent.py:119
#, python-format
msgid "Skip polling pollster %s, no resources found"
msgstr ""

#: ceilometer/agent.py:131
>>>>>>> e8834630
#, python-format
msgid "Continue after error from %(name)s: %(error)s"
msgstr "Continue after error from %(name)s: %(error)s"

<<<<<<< HEAD
#: ceilometer/agent.py:241
=======
#: ceilometer/agent.py:245
>>>>>>> e8834630
#, python-format
msgid "Unable to discover resources: %s"
msgstr "Unable to discover resources: %s"

<<<<<<< HEAD
#: ceilometer/agent.py:243
=======
#: ceilometer/agent.py:247
>>>>>>> e8834630
#, python-format
msgid "Unknown discovery extension: %s"
msgstr "Unknown discovery extension: %s"

#: ceilometer/collector.py:103
#, python-format
msgid "UDP: Cannot decode data sent by %s"
msgstr "UDP: Cannot decode data sent by %s"

#: ceilometer/collector.py:106
#, python-format
msgid "UDP: Storing %s"
msgstr "UDP: Storing %s"

#: ceilometer/collector.py:110
msgid "UDP: Unable to store meter"
msgstr "UDP: Unable to store meter"

#: ceilometer/notification.py:80 ceilometer/notifier.py:48
#, python-format
msgid "Failed to load any notification handlers for %s"
msgstr "Failed to load any notification handlers for %s"

#: ceilometer/notification.py:92
#, python-format
msgid "Event types from %(name)s: %(type)s (ack_on_error=%(error)s)"
msgstr "Event types from %(name)s: %(type)s (ack_on_error=%(error)s)"

#: ceilometer/notifier.py:39
#, python-format
msgid "loading notification handlers from %s"
msgstr "loading notification handlers from %s"

#: ceilometer/pipeline.py:233
#, python-format
msgid "Unable to load publisher %s"
msgstr "Unable to load publisher %s"

#: ceilometer/pipeline.py:252
#, python-format
msgid ""
"Pipeline %(pipeline)s: Setup transformer instance %(name)s with parameter"
" %(param)s"
msgstr ""
"Pipeline %(pipeline)s: Setup transformer instance %(name)s with parameter"
" %(param)s"

#: ceilometer/pipeline.py:265
#, python-format
msgid "Pipeline %(pipeline)s: Sample dropped by transformer %(trans)s"
msgstr "Pipeline %(pipeline)s: Sample dropped by transformer %(trans)s"

#: ceilometer/pipeline.py:272
#, python-format
msgid ""
"Pipeline %(pipeline)s: Exit after error from transformer %(trans)s for "
"%(smp)s"
msgstr ""
"Pipeline %(pipeline)s: Exit after error from transformer %(trans)s for "
"%(smp)s"

#: ceilometer/pipeline.py:295
#, python-format
msgid "Pipeline %(pipeline)s: Transform sample %(smp)s from %(trans)s transformer"
msgstr "Pipeline %(pipeline)s: Transform sample %(smp)s from %(trans)s transformer"

#: ceilometer/pipeline.py:309
#, python-format
msgid "Pipeline %(pipeline)s: Continue after error from publisher %(pub)s"
msgstr "Pipeline %(pipeline)s: Continue after error from publisher %(pub)s"

#: ceilometer/pipeline.py:328
#, python-format
msgid "Pipeline %(pipeline)s: Error flushing transformer %(trans)s"
msgstr "Pipeline %(pipeline)s: Error flushing transformer %(trans)s"

#: ceilometer/pipeline.py:488
msgid "detected decoupled pipeline config format"
msgstr "detected decoupled pipeline config format"

#: ceilometer/pipeline.py:498
msgid "detected deprecated pipeline config format"
msgstr "detected deprecated pipeline config format"

#: ceilometer/pipeline.py:518
#, python-format
msgid "Pipeline config file: %s"
msgstr "Pipeline config file: %s"

#: ceilometer/pipeline.py:524
#, python-format
msgid "Pipeline config: %s"
msgstr "Pipeline config: %s"

#: ceilometer/plugin.py:66
msgid ""
"get_exchange_topics API of NotificationPlugin isdeprecated, implements "
"get_targets instead."
msgstr ""
"get_exchange_topics API of NotificationPlugin isdeprecated, implements "
"get_targets instead."

#: ceilometer/service.py:108
#, python-format
msgid "%(worker_name)s value of %(workers)s is invalid, must be greater than 0"
msgstr "%(worker_name)s value of %(workers)s is invalid, must be greater than 0"

#: ceilometer/alarm/rpc.py:56
#, python-format
msgid ""
"alarm %(alarm_id)s has no action configured for state transition from "
"%(previous)s to state %(state)s, skipping the notification."
msgstr ""
"alarm %(alarm_id)s has no action configured for state transition from "
"%(previous)s to state %(state)s, skipping the notification."

#: ceilometer/alarm/service.py:101
#, python-format
msgid "initiating evaluation cycle on %d alarms"
msgstr "initiating evaluation cycle on %d alarms"

#: ceilometer/alarm/service.py:106
msgid "alarm evaluation cycle failed"
msgstr "alarm evaluation cycle failed"

#: ceilometer/alarm/service.py:111
#, python-format
msgid "skipping alarm %s: type unsupported"
msgstr "skipping alarm %s: type unsupported"

#: ceilometer/alarm/service.py:115
#, python-format
msgid "evaluating alarm %s"
msgstr "evaluating alarm %s"

<<<<<<< HEAD
#: ceilometer/alarm/service.py:260
=======
#: ceilometer/alarm/service.py:262
>>>>>>> e8834630
#, python-format
msgid "Unable to parse action %(action)s for alarm %(alarm_id)s"
msgstr "Unable to parse action %(action)s for alarm %(alarm_id)s"

<<<<<<< HEAD
#: ceilometer/alarm/service.py:269
=======
#: ceilometer/alarm/service.py:271
>>>>>>> e8834630
#, python-format
msgid "Action %(scheme)s for alarm %(alarm_id)s is unknown, cannot notify"
msgstr "Action %(scheme)s for alarm %(alarm_id)s is unknown, cannot notify"

<<<<<<< HEAD
#: ceilometer/alarm/service.py:275
=======
#: ceilometer/alarm/service.py:277
>>>>>>> e8834630
#, python-format
msgid "Notifying alarm %(id)s with action %(act)s"
msgstr "Notifying alarm %(id)s with action %(act)s"

<<<<<<< HEAD
#: ceilometer/alarm/service.py:280
=======
#: ceilometer/alarm/service.py:282
>>>>>>> e8834630
#, python-format
msgid "Unable to notify alarm %s"
msgstr "Unable to notify alarm %s"

<<<<<<< HEAD
#: ceilometer/alarm/service.py:299
=======
#: ceilometer/alarm/service.py:301
>>>>>>> e8834630
msgid "Unable to notify for an alarm with no action"
msgstr "Unable to notify for an alarm with no action"

#: ceilometer/alarm/evaluator/__init__.py:75
#, python-format
msgid "alarm %(id)s transitioning to %(state)s because %(reason)s"
msgstr "alarm %(id)s transitioning to %(state)s because %(reason)s"

#: ceilometer/alarm/evaluator/__init__.py:87
msgid "alarm state update failed"
msgstr "alarm state update failed"

#: ceilometer/alarm/evaluator/combination.py:36
msgid "alarm retrieval failed"
msgstr "alarm retrieval failed"

#: ceilometer/alarm/evaluator/combination.py:52
#, python-format
msgid "Alarms %(alarm_ids)s are in unknown state"
msgstr "Alarms %(alarm_ids)s are in unknown state"

#: ceilometer/alarm/evaluator/combination.py:74
#, python-format
msgid "Transition to %(state)s due to alarms %(alarm_ids)s in state %(state)s"
msgstr "Transition to %(state)s due to alarms %(alarm_ids)s in state %(state)s"

#: ceilometer/alarm/evaluator/combination.py:78
#, python-format
msgid "Remaining as %(state)s due to alarms %(alarm_ids)s in state %(state)s"
msgstr "Remaining as %(state)s due to alarms %(alarm_ids)s in state %(state)s"

#: ceilometer/alarm/evaluator/combination.py:99
#: ceilometer/alarm/evaluator/threshold.py:177
#, python-format
msgid "Attempted to evaluate alarm %s, but it is not within its time constraint."
msgstr "Attempted to evaluate alarm %s, but it is not within its time constraint."

#: ceilometer/alarm/evaluator/threshold.py:63
#, python-format
msgid "query stats from %(start)s to %(now)s"
msgstr "query stats from %(start)s to %(now)s"

#: ceilometer/alarm/evaluator/threshold.py:73
#, python-format
msgid "sanitize stats %s"
msgstr "sanitise stats %s"

#: ceilometer/alarm/evaluator/threshold.py:82
#, python-format
msgid "excluded weak datapoints with sample counts %s"
msgstr "excluded weak datapoints with sample counts %s"

#: ceilometer/alarm/evaluator/threshold.py:91
#, python-format
msgid "pruned statistics to %d"
msgstr "pruned statistics to %d"

#: ceilometer/alarm/evaluator/threshold.py:96
#, python-format
msgid "stats query %s"
msgstr "stats query %s"

#: ceilometer/alarm/evaluator/threshold.py:102
msgid "alarm stats retrieval failed"
msgstr "alarm stats retrieval failed"

#: ceilometer/alarm/evaluator/threshold.py:113
#, python-format
msgid "%d datapoints are unknown"
msgstr "%d datapoints are unknown"

#: ceilometer/alarm/evaluator/threshold.py:136
#, python-format
msgid ""
"Transition to %(state)s due to %(count)d samples %(disposition)s "
"threshold, most recent: %(most_recent)s"
msgstr ""
"Transition to %(state)s due to %(count)d samples %(disposition)s "
"threshold, most recent: %(most_recent)s"

#: ceilometer/alarm/evaluator/threshold.py:140
#, python-format
msgid ""
"Remaining as %(state)s due to %(count)d samples %(disposition)s "
"threshold, most recent: %(most_recent)s"
msgstr ""
"Remaining as %(state)s due to %(count)d samples %(disposition)s "
"threshold, most recent: %(most_recent)s"

#: ceilometer/alarm/evaluator/threshold.py:196
#, python-format
msgid "comparing value %(value)s against threshold %(limit)s"
msgstr "comparing value %(value)s against threshold %(limit)s"

#: ceilometer/alarm/notifier/log.py:31
#, python-format
msgid ""
"Notifying alarm %(alarm_id)s from %(previous)s to %(current)s with action"
" %(action)s because %(reason)s"
msgstr ""
"Notifying alarm %(alarm_id)s from %(previous)s to %(current)s with action"
" %(action)s because %(reason)s"

#: ceilometer/alarm/notifier/rest.py:66
#, python-format
msgid ""
"Notifying alarm %(alarm_id)s from %(previous)s to %(current)s with action"
" %(action)s because %(reason)s. request-id: %(request_id)s"
msgstr ""
"Notifying alarm %(alarm_id)s from %(previous)s to %(current)s with action"
" %(action)s because %(reason)s. request-id: %(request_id)s"

#: ceilometer/alarm/partition/coordination.py:132
#, python-format
msgid "triggering %s"
msgstr "triggering %s"

#: ceilometer/alarm/partition/coordination.py:133
#, python-format
msgid "known evaluators %s"
msgstr "known evaluators %s"

#: ceilometer/alarm/partition/coordination.py:136
#, python-format
msgid "per evaluator allocation %s"
msgstr "per evaluator allocation %s"

#: ceilometer/alarm/partition/coordination.py:146
#, python-format
msgid ""
"%(this)s bailing on distribution cycle as older partition detected: "
"%(older)s"
msgstr ""
"%(this)s bailing on distribution cycle as older partition detected: "
"%(older)s"

#: ceilometer/alarm/partition/coordination.py:152
#, python-format
msgid "%(verb)s-ing %(alloc)s to %(eval)s"
msgstr "%(verb)s-ing %(alloc)s to %(eval)s"

#: ceilometer/alarm/partition/coordination.py:156
#, python-format
msgid "master taking %s for self"
msgstr "master taking %s for self"

#: ceilometer/alarm/partition/coordination.py:174
#, python-format
msgid "newly deleted alarms %s"
msgstr "newly deleted alarms %s"

#: ceilometer/alarm/partition/coordination.py:177
msgid "alarm deletion activity requires rebalance"
msgstr "alarm deletion activity requires rebalance"

#: ceilometer/alarm/partition/coordination.py:202
#, python-format
msgid "%s still warming up"
msgstr "%s still warming up"

#: ceilometer/alarm/partition/coordination.py:207
#, python-format
msgid "last heard from %(report)s %(delta)s seconds ago"
msgstr "last heard from %(report)s %(delta)s seconds ago"

#: ceilometer/alarm/partition/coordination.py:212
#, python-format
msgid "%(this)s detects stale evaluator: %(stale)s"
msgstr "%(this)s detects stale evaluator: %(stale)s"

#: ceilometer/alarm/partition/coordination.py:217
#, python-format
msgid "%(this)s sees older potential master: %(older)s"
msgstr "%(this)s sees older potential master: %(older)s"

#: ceilometer/alarm/partition/coordination.py:219
#, python-format
msgid "%(this)s is master?: %(is_master)s"
msgstr "%(this)s is master?: %(is_master)s"

#: ceilometer/alarm/partition/coordination.py:232
#, python-format
msgid "newly created alarms %s"
msgstr "newly created alarms %s"

#: ceilometer/alarm/partition/coordination.py:243
#, python-format
msgid "%(this)s not overtaken as master? %(still_ahead)s"
msgstr "%(this)s not overtaken as master? %(still_ahead)s"

#: ceilometer/alarm/partition/coordination.py:253
#, python-format
msgid "%s checking mastership status"
msgstr "%s checking mastership status"

#: ceilometer/alarm/partition/coordination.py:260
msgid "mastership check failed"
msgstr "mastership check failed"

#: ceilometer/alarm/partition/coordination.py:270
#, python-format
msgid "%(this)s knows about %(reports)s"
msgstr "%(this)s knows about %(reports)s"

#: ceilometer/alarm/partition/coordination.py:276
#, python-format
msgid "%(this)s got assignment: %(alarms)s"
msgstr "%(this)s got assignment: %(alarms)s"

#: ceilometer/alarm/partition/coordination.py:283
#, python-format
msgid "%(this)s got allocation: %(alarms)s"
msgstr "%(this)s got allocation: %(alarms)s"

#: ceilometer/alarm/partition/coordination.py:289
#, python-format
msgid "%s reporting presence"
msgstr "%s reporting presence"

#: ceilometer/alarm/partition/coordination.py:293
msgid "presence reporting failed"
msgstr "presence reporting failed"

#: ceilometer/alarm/partition/coordination.py:298
#, python-format
msgid "%s has no assigned alarms to evaluate"
msgstr "%s has no assigned alarms to evaluate"

#: ceilometer/alarm/partition/coordination.py:302
#, python-format
msgid "%(this)s alarms for evaluation: %(alarms)s"
msgstr "%(this)s alarms for evaluation: %(alarms)s"

#: ceilometer/alarm/partition/coordination.py:308
msgid "assignment retrieval failed"
msgstr "assignment retrieval failed"

#: ceilometer/alarm/storage/impl_hbase.py:86
#: ceilometer/event/storage/impl_hbase.py:79
#: ceilometer/storage/impl_hbase.py:131
msgid "Dropping HBase schema..."
msgstr "Dropping HBase schema..."

#: ceilometer/alarm/storage/impl_hbase.py:93
#: ceilometer/event/storage/impl_hbase.py:85
#: ceilometer/storage/impl_hbase.py:138
msgid "Cannot disable table but ignoring error"
msgstr "Cannot disable table but ignoring error"

#: ceilometer/alarm/storage/impl_hbase.py:97
#: ceilometer/event/storage/impl_hbase.py:89
#: ceilometer/storage/impl_hbase.py:142
msgid "Cannot delete table but ignoring error"
msgstr "Cannot delete table but ignoring error"

#: ceilometer/alarm/storage/models.py:67
msgid "timestamp should be datetime object"
msgstr ""

#: ceilometer/alarm/storage/models.py:69
msgid "state_timestamp should be datetime object"
msgstr ""

<<<<<<< HEAD
#: ceilometer/api/app.py:165
=======
#: ceilometer/api/app.py:167
>>>>>>> e8834630
#, python-format
msgid "Starting server in PID %s"
msgstr "Starting server in PID %s"

<<<<<<< HEAD
#: ceilometer/api/app.py:166
msgid "Configuration:"
msgstr "Configuration:"

#: ceilometer/api/app.py:170
=======
#: ceilometer/api/app.py:168
msgid "Configuration:"
msgstr "Configuration:"

#: ceilometer/api/app.py:172
>>>>>>> e8834630
#, python-format
msgid "serving on 0.0.0.0:%(sport)s, view at http://127.0.0.1:%(vport)s"
msgstr "serving on 0.0.0.0:%(sport)s, view at http://127.0.0.1:%(vport)s"

<<<<<<< HEAD
#: ceilometer/api/app.py:174
=======
#: ceilometer/api/app.py:176
>>>>>>> e8834630
#, python-format
msgid "serving on http://%(host)s:%(port)s"
msgstr "serving on http://%(host)s:%(port)s"

#: ceilometer/api/middleware.py:108
#, python-format
msgid "Error parsing HTTP response: %s"
msgstr "Error parsing HTTP response: %s"

#: ceilometer/api/controllers/v2.py:98
#, python-format
msgid "%(entity)s %(id)s Not Found"
msgstr "%(entity)s %(id)s Not Found"

#: ceilometer/api/controllers/v2.py:106
#, python-format
msgid "Alarm %s not found"
msgstr "Alarm %s not found"

#: ceilometer/api/controllers/v2.py:108
#, python-format
msgid "Alarm %(alarm_id)s not found in project %(project)s"
msgstr "Alarm %(alarm_id)s not found in project %(project)s"

#: ceilometer/api/controllers/v2.py:121
#, python-format
msgid "Alarm quota exceeded for user %(u)s on project %(p)s"
msgstr "Alarm quota exceeded for user %(u)s on project %(p)s"

#: ceilometer/api/controllers/v2.py:318
#, python-format
msgid "Unable to convert the value %(value)s to the expected data type %(type)s."
msgstr "Unable to convert the value %(value)s to the expected data type %(type)s."

#: ceilometer/api/controllers/v2.py:323
#, python-format
msgid ""
"The data type %(type)s is not supported. The supported data type list is:"
" %(supported)s"
msgstr ""
"The data type %(type)s is not supported. The supported data type list is:"
" %(supported)s"

#: ceilometer/api/controllers/v2.py:328
#, python-format
msgid ""
"Unexpected exception converting %(value)s to the expected data type "
"%(type)s."
msgstr ""
"Unexpected exception converting %(value)s to the expected data type "
"%(type)s."

#: ceilometer/api/controllers/v2.py:339
#, python-format
msgid "Not Authorized to access %(aspect)s %(id)s"
msgstr "Not Authorised to access %(aspect)s %(id)s"

#: ceilometer/api/controllers/v2.py:820
msgid "clamping min timestamp to range"
msgstr "clamping min timestamp to range"

#: ceilometer/api/controllers/v2.py:825
msgid "clamping max timestamp to range"
msgstr "clamping max timestamp to range"

#: ceilometer/api/controllers/v2.py:901 ceilometer/api/controllers/v2.py:1173
msgid "Limit must be positive"
msgstr "Limit must be positive"

#: ceilometer/api/controllers/v2.py:984
msgid "Period must be positive."
msgstr "Period must be positive."

#: ceilometer/api/controllers/v2.py:1006
#, python-format
msgid "computed value coming from %r"
msgstr "computed value coming from %r"

#: ceilometer/api/controllers/v2.py:1015
#, python-format
msgid "Invalid period %(period)s: %(err)s"
msgstr ""

#: ceilometer/api/controllers/v2.py:1189
msgid "Sample"
msgstr "Sample"

#: ceilometer/api/controllers/v2.py:1354
#, python-format
msgid "Filter expression not valid: %s"
msgstr ""

#: ceilometer/api/controllers/v2.py:1369
#, python-format
msgid "Order-by expression not valid: %s"
msgstr ""

#: ceilometer/api/controllers/v2.py:1380
msgid "Limit should be positive"
msgstr "Limit should be positive"

#: ceilometer/api/controllers/v2.py:1473
#, python-format
msgid "String %s is not a valid isotime"
msgstr "String %s is not a valid isotime"

#: ceilometer/api/controllers/v2.py:1474
#, python-format
msgid "Failed to parse the timestamp value %s"
msgstr "Failed to parse the timestamp value %s"

#: ceilometer/api/controllers/v2.py:1560
msgid "Resource"
msgstr "Resource"

#: ceilometer/api/controllers/v2.py:1635
#, python-format
msgid ""
"Alarm when %(meter_name)s is %(comparison_operator)s a %(statistic)s of "
"%(threshold)s over %(period)s seconds"
msgstr ""
"Alarm when %(meter_name)s is %(comparison_operator)s a %(statistic)s of "
"%(threshold)s over %(period)s seconds"

#: ceilometer/api/controllers/v2.py:1675
#, python-format
msgid "Combined state of alarms %s"
msgstr "Combined state of alarms %s"

#: ceilometer/api/controllers/v2.py:1684
msgid "Alarm combination rule should contain at least two different alarm ids."
msgstr "Alarm combination rule should contain at least two different alarm ids."

#: ceilometer/api/controllers/v2.py:1735
#, python-format
msgid "Timezone %s is not valid"
msgstr "Timezone %s is not valid"

#: ceilometer/api/controllers/v2.py:1861
msgid "Time constraint names must be unique for a given alarm."
msgstr "Time constraint names must be unique for a given alarm."

#: ceilometer/api/controllers/v2.py:1871
#, python-format
msgid "%(rule)s must be set for %(type)s type alarm"
msgstr "%(rule)s must be set for %(type)s type alarm"

#: ceilometer/api/controllers/v2.py:1875
msgid "threshold_rule and combination_rule cannot be set at the same time"
msgstr "threshold_rule and combination_rule cannot be set at the same time"

#: ceilometer/api/controllers/v2.py:1892
#, python-format
msgid "Unable to parse action %s"
msgstr ""

#: ceilometer/api/controllers/v2.py:1895
#, python-format
msgid "Unsupported action %s"
msgstr ""

#: ceilometer/api/controllers/v2.py:2058
#, python-format
msgid "Alarm with name=%s exists"
msgstr "Alarm with name=%s exists"

#: ceilometer/api/controllers/v2.py:2065
#, python-format
msgid "Cannot specify alarm %s itself in combination rule"
msgstr "Cannot specify alarm %s itself in combination rule"

#: ceilometer/api/controllers/v2.py:2073
#, python-format
msgid "Error while putting alarm: %s"
msgstr "Error while putting alarm: %s"

#: ceilometer/api/controllers/v2.py:2074 ceilometer/api/controllers/v2.py:2225
msgid "Alarm incorrect"
msgstr "Alarm incorrect"

#: ceilometer/api/controllers/v2.py:2125
msgid "state invalid"
msgstr "state invalid"

#: ceilometer/api/controllers/v2.py:2218
#, python-format
msgid "Alarm with name='%s' exists"
msgstr "Alarm with name='%s' exists"

#: ceilometer/api/controllers/v2.py:2224
#, python-format
msgid "Error while posting alarm: %s"
msgstr "Error while posting alarm: %s"

#: ceilometer/api/controllers/v2.py:2381
msgid "operator {} is incorrect"
msgstr "operator {} is incorrect"

#: ceilometer/api/controllers/v2.py:2403
#, python-format
msgid "Getting traits for %s"
msgstr "Getting traits for %s"

#: ceilometer/api/controllers/v2.py:2468
msgid "Event"
msgstr "Event"

#: ceilometer/api/controllers/v2.py:2471
#, python-format
msgid "More than one event with id %s returned from storage driver"
msgstr "More than one event with id %s returned from storage driver"

#: ceilometer/central/plugin.py:68
#, python-format
msgid "Skip due to keystone error %s"
msgstr "Skip due to keystone error %s"

#: ceilometer/central/plugin.py:75
#, python-format
msgid "Skipping because %s service is not registered in keystone"
msgstr ""

#: ceilometer/cmd/storage.py:40
msgid "Clearing expired metering data"
msgstr "Clearing expired metering data"

#: ceilometer/cmd/storage.py:45
msgid "Nothing to clean, database time to live is disabled"
msgstr "Nothing to clean, database time to live is disabled"

#: ceilometer/compute/nova_notifier.py:79
#, python-format
msgid "using provided stats gatherer %r"
msgstr "using provided stats gatherer %r"

#: ceilometer/compute/nova_notifier.py:82
msgid "making a new stats gatherer"
msgstr "making a new stats gatherer"

#: ceilometer/compute/nova_notifier.py:111
#, python-format
msgid "INFO %r"
msgstr "INFO %r"

#: ceilometer/compute/nova_notifier.py:144
#, python-format
msgid "ignoring %s"
msgstr "ignoring %s"

#: ceilometer/compute/nova_notifier.py:146
#, python-format
msgid "processing %s"
msgstr "processing %s"

#: ceilometer/compute/nova_notifier.py:150
#, python-format
msgid "polling final stats for %r"
msgstr "polling final stats for %r"

#: ceilometer/compute/notifications/cpu.py:52
#, python-format
msgid "An error occurred while building %(m)s sample: %(e)s"
msgstr "An error occurred while building %(m)s sample: %(e)s"

#: ceilometer/compute/pollsters/cpu.py:34
#, python-format
msgid "checking instance %s"
msgstr "checking instance %s"

#: ceilometer/compute/pollsters/cpu.py:38
#, python-format
msgid "CPUTIME USAGE: %(instance)s %(time)d"
msgstr "CPUTIME USAGE: %(instance)s %(time)d"

#: ceilometer/compute/pollsters/cpu.py:52
#: ceilometer/compute/pollsters/cpu.py:83
#: ceilometer/compute/pollsters/disk.py:122
#: ceilometer/compute/pollsters/disk.py:327
#: ceilometer/compute/pollsters/memory.py:47
#: ceilometer/compute/pollsters/net.py:111
#, python-format
msgid "Exception while getting samples %s"
msgstr "Exception while getting samples %s"

#: ceilometer/compute/pollsters/cpu.py:55
#, python-format
msgid "Obtaining CPU time is not implemented for %s"
msgstr "Obtaining CPU time is not implemented for %s"

#: ceilometer/compute/pollsters/cpu.py:58
#, python-format
msgid "could not get CPU time for %(id)s: %(e)s"
msgstr "could not get CPU time for %(id)s: %(e)s"

#: ceilometer/compute/pollsters/cpu.py:67
#, python-format
msgid "Checking CPU util for instance %s"
msgstr "Checking CPU util for instance %s"

#: ceilometer/compute/pollsters/cpu.py:71
#, python-format
msgid "CPU UTIL: %(instance)s %(util)d"
msgstr "CPU UTIL: %(instance)s %(util)d"

#: ceilometer/compute/pollsters/cpu.py:86
#, python-format
msgid "Obtaining CPU Util is not implemented for %s"
msgstr "Obtaining CPU Util is not implemented for %s"

#: ceilometer/compute/pollsters/cpu.py:89
#, python-format
msgid "Could not get CPU Util for %(id)s: %(e)s"
msgstr "Could not get CPU Util for %(id)s: %(e)s"

#: ceilometer/compute/pollsters/disk.py:125
#: ceilometer/compute/pollsters/disk.py:330
#: ceilometer/compute/pollsters/net.py:114
#, python-format
msgid "%(inspector)s does not provide data for  %(pollster)s"
msgstr "%(inspector)s does not provide data for  %(pollster)s"

#: ceilometer/compute/pollsters/disk.py:130
#: ceilometer/compute/pollsters/disk.py:336
#: ceilometer/compute/pollsters/net.py:119
#, python-format
msgid "Ignoring instance %(name)s: %(error)s"
msgstr "Ignoring instance %(name)s: %(error)s"

#: ceilometer/compute/pollsters/memory.py:31
#, python-format
msgid "Checking memory usage for instance %s"
msgstr "Checking memory usage for instance %s"

#: ceilometer/compute/pollsters/memory.py:35
#, python-format
msgid "MEMORY USAGE: %(instance)s %(usage)f"
msgstr "MEMORY USAGE: %(instance)s %(usage)f"

#: ceilometer/compute/pollsters/memory.py:50
#, python-format
msgid "Obtaining Memory Usage is not implemented for %s"
msgstr "Obtaining Memory Usage is not implemented for %s"

#: ceilometer/compute/pollsters/memory.py:53
#, python-format
msgid "Could not get Memory Usage for %(id)s: %(e)s"
msgstr "Could not get Memory Usage for %(id)s: %(e)s"

#: ceilometer/compute/pollsters/net.py:97
#, python-format
msgid "checking net info for instance %s"
msgstr "checking net info for instance %s"

#: ceilometer/compute/virt/inspector.py:231
#, python-format
msgid "Unable to load the hypervisor inspector: %s"
msgstr "Unable to load the hypervisor inspector: %s"

#: ceilometer/compute/virt/hyperv/utilsv2.py:182
#, python-format
msgid "VM %s not found on Hyper-V"
msgstr "VM %s not found on Hyper-V"

#: ceilometer/compute/virt/hyperv/utilsv2.py:184
#, python-format
msgid "Duplicate VM name found: %s"
msgstr "Duplicate VM name found: %s"

#: ceilometer/compute/virt/libvirt/inspector.py:131
#, python-format
msgid ""
"Failed to inspect vnics of %(instance_name)s, domain is in state of "
"SHUTOFF"
msgstr ""
"Failed to inspect vnics of %(instance_name)s, domain is in state of "
"SHUTOFF"

#: ceilometer/compute/virt/libvirt/inspector.py:166
#, python-format
msgid ""
"Failed to inspect disks of %(instance_name)s, domain is in state of "
"SHUTOFF"
msgstr ""
"Failed to inspect disks of %(instance_name)s, domain is in state of "
"SHUTOFF"

#: ceilometer/compute/virt/libvirt/inspector.py:189
#, python-format
msgid ""
"Failed to inspect memory usage of %(instance_name)s, domain is in state "
"of SHUTOFF"
msgstr ""

#: ceilometer/compute/virt/libvirt/inspector.py:205
#, python-format
msgid ""
"Failed to inspect memory usage of %(instance_name)s, can not get info "
"from libvirt"
msgstr ""

#: ceilometer/compute/virt/libvirt/inspector.py:212
#, python-format
msgid ""
"Failed to inspect memory usage of %(instance_name)s, can not get info "
"from libvirt: %(error)s"
msgstr ""

#: ceilometer/compute/virt/vmware/inspector.py:94
#: ceilometer/compute/virt/vmware/inspector.py:111
#: ceilometer/compute/virt/vmware/inspector.py:143
#: ceilometer/compute/virt/vmware/inspector.py:156
#, python-format
msgid "VM %s not found in VMware Vsphere"
msgstr "VM %s not found in VMware Vsphere"

#: ceilometer/compute/virt/xenapi/inspector.py:59
msgid "XenAPI not installed"
msgstr "XenAPI not installed"

#: ceilometer/compute/virt/xenapi/inspector.py:65
msgid "Must specify connection_url, and connection_password to use"
msgstr "Must specify connection_url, and connection_password to use"

#: ceilometer/compute/virt/xenapi/inspector.py:68
msgid "Unable to log in to XenAPI (is the Dom0 disk full?)"
msgstr "Unable to log in to XenAPI (is the Dom0 disk full?)"

#: ceilometer/compute/virt/xenapi/inspector.py:75
#, python-format
msgid "Could not connect to XenAPI: %s"
msgstr "Could not connect to XenAPI: %s"

#: ceilometer/compute/virt/xenapi/inspector.py:107
#, python-format
msgid "VM %s not found in XenServer"
msgstr "VM %s not found in XenServer"

#: ceilometer/compute/virt/xenapi/inspector.py:110
#, python-format
msgid "Multiple VM %s found in XenServer"
msgstr "Multiple VM %s found in XenServer"

#: ceilometer/compute/virt/xenapi/inspector.py:131
#, python-format
msgid "Could not get VM %s CPU Utilization"
msgstr "Could not get VM %s CPU Utilisation"

#: ceilometer/dispatcher/__init__.py:43
#, python-format
msgid "loading dispatchers from %s"
msgstr "loading dispatchers from %s"

#: ceilometer/dispatcher/__init__.py:51
#, python-format
msgid "Failed to load any dispatchers for %s"
msgstr "Failed to load any dispatchers for %s"

#: ceilometer/dispatcher/database.py:50
#, python-format
msgid "Failed to connect to db, purpose %(purpose)s re-try later: %(err)s"
msgstr ""

#: ceilometer/dispatcher/database.py:75 ceilometer/dispatcher/http.py:82
#, python-format
msgid ""
"metering data %(counter_name)s for %(resource_id)s @ %(timestamp)s: "
"%(counter_volume)s"
msgstr ""
"metering data %(counter_name)s for %(resource_id)s @ %(timestamp)s: "
"%(counter_volume)s"

#: ceilometer/dispatcher/database.py:94 ceilometer/dispatcher/http.py:111
#, python-format
msgid "Failed to record metering data: %s"
msgstr "Failed to record metering data: %s"

#: ceilometer/dispatcher/database.py:97 ceilometer/dispatcher/http.py:114
#, python-format
msgid "message signature invalid, discarding message: %r"
msgstr "message signature invalid, discarding message: %r"

#: ceilometer/dispatcher/http.py:72
msgid ""
"Dispatcher target was not set, no meter will be posted. Set the target in"
" the ceilometer.conf file"
msgstr ""

#: ceilometer/dispatcher/http.py:108
#, python-format
msgid "Message posting finished with status code %d."
msgstr ""

#: ceilometer/energy/kwapi.py:90
msgid "Kwapi endpoint not found"
msgstr "Kwapi endpoint not found"

#: ceilometer/event/converter.py:76
#, python-format
msgid "Plugin specified, but no plugin name supplied for trait %s"
msgstr "Plugin specified, but no plugin name supplied for trait %s"

#: ceilometer/event/converter.py:85
#, python-format
msgid "No plugin named %(plugin)s available for trait %(trait)s"
msgstr "No plugin named %(plugin)s available for trait %(trait)s"

#: ceilometer/event/converter.py:95
#, python-format
msgid "Required field in trait definition not specified: '%s'"
msgstr "Required field in trait definition not specified: '%s'"

#: ceilometer/event/converter.py:110
#, python-format
msgid ""
"Parse error in JSONPath specification '%(jsonpath)s' for %(trait)s: "
"%(err)s"
msgstr ""
"Parse error in JSONPath specification '%(jsonpath)s' for %(trait)s: "
"%(err)s"

#: ceilometer/event/converter.py:116
#, python-format
msgid "Invalid trait type '%(type)s' for trait %(trait)s"
msgstr "Invalid trait type '%(type)s' for trait %(trait)s"

#: ceilometer/event/converter.py:168
#, python-format
msgid "Required field %s not specified"
msgstr "Required field %s not specified"

#: ceilometer/event/converter.py:343
#, python-format
msgid "Dropping Notification %(type)s (uuid:%(msgid)s)"
msgstr "Dropping Notification %(type)s (uuid:%(msgid)s)"

#: ceilometer/event/converter.py:367
#, python-format
msgid "Event Definitions configuration file: %s"
msgstr "Event Definitions configuration file: %s"

#: ceilometer/event/converter.py:377
#, python-format
msgid ""
"Invalid YAML syntax in Event Definitions file %(file)s at line: %(line)s,"
" column: %(column)s."
msgstr ""
"Invalid YAML syntax in Event Definitions file %(file)s at line: %(line)s,"
" column: %(column)s."

#: ceilometer/event/converter.py:383
#, python-format
msgid "YAML error reading Event Definitions file %(file)s"
msgstr "YAML error reading Event Definitions file %(file)s"

#: ceilometer/event/converter.py:390
msgid "No Event Definitions configuration file found! Using default config."
msgstr "No Event Definitions configuration file found! Using default config."

#: ceilometer/event/converter.py:394
#, python-format
msgid "Event Definitions: %s"
msgstr "Event Definitions: %s"

#: ceilometer/event/endpoint.py:38
msgid "Loading event definitions"
msgstr "Loading event definitions"

#: ceilometer/event/endpoint.py:64
#, python-format
msgid "Saving event \"%s\""
msgstr "Saving event \"%s\""

#: ceilometer/event/endpoint.py:71
msgid "Event is not implemented with the storage backend"
msgstr "Event is not implemented with the storage backend"

#: ceilometer/event/storage/impl_hbase.py:123
#: ceilometer/event/storage/impl_sqlalchemy.py:200
#: ceilometer/event/storage/pymongo_base.py:76
#, python-format
msgid "Failed to record event: %s"
msgstr "Failed to record event: %s"

#: ceilometer/event/storage/impl_sqlalchemy.py:196
#: ceilometer/event/storage/pymongo_base.py:72
#, python-format
msgid "Failed to record duplicated event: %s"
msgstr "Failed to record duplicated event: %s"

#: ceilometer/event/storage/impl_sqlalchemy.py:215
#, python-format
msgid "Getting events that match filter: %s"
msgstr "Getting events that match filter: %s"

#: ceilometer/event/storage/impl_sqlalchemy.py:327
#, python-format
msgid "Get traits for %s"
msgstr "Get traits for %s"

#: ceilometer/hardware/discovery.py:74
#, python-format
msgid "Couldn't obtain IP address of instance %s"
msgstr ""

#: ceilometer/hardware/plugin.py:67
msgid "Passed resource dict must contain keys resource_id and resource_url."
msgstr ""

#: ceilometer/hardware/plugin.py:109
#, python-format
msgid "inspector call failed for %(ident)s host %(host)s: %(err)s"
msgstr "inspector call failed for %(ident)s host %(host)s: %(err)s"

#: ceilometer/hardware/plugin.py:140
#, python-format
msgid "Can NOT load inspector %(name)s: %(err)s"
msgstr "Can NOT load inspector %(name)s: %(err)s"

<<<<<<< HEAD
#: ceilometer/ipmi/platform/intel_node_manager.py:238
=======
#: ceilometer/ipmi/platform/intel_node_manager.py:231
>>>>>>> e8834630
msgid "Node Manager init failed"
msgstr ""

#: ceilometer/ipmi/platform/ipmi_sensor.py:103
msgid "Wrong sensor type"
msgstr ""

#: ceilometer/ipmi/platform/ipmitool.py:42
msgid "parse IPMI sensor data failed,unknown sensor type"
msgstr ""

#: ceilometer/ipmi/platform/ipmitool.py:83
msgid "parse IPMI sensor data failed,No data retrieved from given input"
msgstr ""

#: ceilometer/ipmi/platform/ipmitool.py:105
msgid "ipmitool output length mismatch"
msgstr ""

#: ceilometer/ipmi/platform/ipmitool.py:131
msgid "running ipmitool failure"
msgstr ""

#: ceilometer/network/floatingip.py:57
#, python-format
msgid "FLOATING IP USAGE: %s"
msgstr "FLOATING IP USAGE: %s"

#: ceilometer/network/notifications.py:77
#, python-format
msgid "network notification %r"
msgstr "network notification %r"

#: ceilometer/network/services/fwaas.py:49
#, python-format
msgid "Unknown status %(stat)s received on fw %(id)s,skipping sample"
msgstr "Unknown status %(stat)s received on fw %(id)s,skipping sample"

#: ceilometer/network/services/lbaas.py:64
#, python-format
msgid "Unknown status %(stat)s received on pool %(id)s, skipping sample"
msgstr "Unknown status %(stat)s received on pool %(id)s, skipping sample"

#: ceilometer/network/services/lbaas.py:112
#, python-format
msgid "Unknown status %(stat)s received on vip %(id)s, skipping sample"
msgstr "Unknown status %(stat)s received on vip %(id)s, skipping sample"

#: ceilometer/network/services/lbaas.py:153
#, python-format
msgid "Unknown status %(stat)s received on member %(id)s,skipping sample"
msgstr "Unknown status %(stat)s received on member %(id)s,skipping sample"

#: ceilometer/network/services/lbaas.py:258
#, python-format
msgid "Ignoring pool %(pool_id)s: %(error)s"
msgstr "Ignoring pool %(pool_id)s: %(error)s"

#: ceilometer/network/services/vpnaas.py:50
#, python-format
msgid "Unknown status %(stat)s received on vpn %(id)s,skipping sample"
msgstr "Unknown status %(stat)s received on vpn %(id)s,skipping sample"

#: ceilometer/network/statistics/opencontrail/client.py:59
#: ceilometer/network/statistics/opencontrail/client.py:89
#, python-format
msgid "Opencontrail API returned %(status)s %(reason)s"
msgstr "Opencontrail API returned %(status)s %(reason)s"

#: ceilometer/network/statistics/opendaylight/client.py:232
#: ceilometer/tests/network/statistics/opendaylight/test_client.py:142
#, python-format
msgid "OpenDaylitght API returned %(status)s %(reason)s"
msgstr "OpenDaylitght API returned %(status)s %(reason)s"

#: ceilometer/network/statistics/opendaylight/driver.py:168
msgid "Request failed to connect to OpenDaylight with NorthBound REST API"
msgstr "Request failed to connect to OpenDaylight with NorthBound REST API"

#: ceilometer/objectstore/swift.py:78
msgid "Swift endpoint not found"
msgstr "Swift endpoint not found"

#: ceilometer/openstack/common/gettextutils.py:301
msgid "Message objects do not support addition."
msgstr "Message objects do not support addition."

#: ceilometer/openstack/common/gettextutils.py:311
msgid ""
"Message objects do not support str() because they may contain non-ascii "
"characters. Please use unicode() or translate() instead."
msgstr ""
"Message objects do not support str() because they may contain non-ascii "
"characters. Please use unicode() or translate() instead."

#: ceilometer/openstack/common/log.py:287
#, python-format
msgid "Deprecated: %s"
msgstr "Deprecated: %s"

#: ceilometer/openstack/common/log.py:395
#, python-format
msgid "Error loading logging config %(log_config)s: %(err_msg)s"
msgstr "Error loading logging config %(log_config)s: %(err_msg)s"

#: ceilometer/openstack/common/log.py:456
#, python-format
msgid "syslog facility must be one of: %s"
msgstr "syslog facility must be one of: %s"

#: ceilometer/openstack/common/log.py:707
#, python-format
msgid "Fatal call to deprecated config: %(msg)s"
msgstr "Fatal call to deprecated config: %(msg)s"

#: ceilometer/openstack/common/policy.py:97
msgid "The JSON file that defines policies."
msgstr "The JSON file that defines policies."

#: ceilometer/openstack/common/policy.py:100
msgid "Default rule. Enforced when a requested rule is not found."
msgstr "Default rule. Enforced when a requested rule is not found."

#: ceilometer/openstack/common/policy.py:104
msgid "The directories of policy configuration files is stored"
msgstr ""

#: ceilometer/openstack/common/policy.py:119
#, python-format
msgid "Policy doesn't allow %s to be performed."
msgstr "Policy doesn't allow %s to be performed."

#: ceilometer/openstack/common/policy.py:213
#, python-format
msgid "Rules must be an instance of dict or Rules, got %s instead"
msgstr "Rules must be an instance of dict or Rules, got %s instead"

#: ceilometer/publisher/file.py:63
msgid "The path for the file publisher is required"
msgstr "The path for the file publisher is required"

#: ceilometer/publisher/file.py:77
msgid "max_bytes and backup_count should be numbers."
msgstr "max_bytes and backup_count should be numbers."

#: ceilometer/publisher/messaging.py:84
#, python-format
msgid "Publishing policy set to %s"
msgstr "Publishing policy set to %s"

#: ceilometer/publisher/messaging.py:86
#, python-format
msgid "Publishing policy is unknown (%s) force to default"
msgstr "Publishing policy is unknown (%s) force to default"

#: ceilometer/publisher/messaging.py:141
#, python-format
msgid "Publisher max local_queue length is exceeded, dropping %d oldest samples"
msgstr "Publisher max local_queue length is exceeded, dropping %d oldest samples"

#: ceilometer/publisher/messaging.py:152
#, python-format
msgid "Failed to publish %d samples, queue them"
msgstr "Failed to publish %d samples, queue them"

#: ceilometer/publisher/messaging.py:156
#, python-format
msgid "Failed to publish %d samples, dropping them"
msgstr "Failed to publish %d samples, dropping them"

#: ceilometer/publisher/udp.py:59
#, python-format
msgid "Publishing sample %(msg)s over UDP to %(host)s:%(port)d"
msgstr "Publishing sample %(msg)s over UDP to %(host)s:%(port)d"

#: ceilometer/publisher/udp.py:66
msgid "Unable to send sample over UDP"
msgstr "Unable to send sample over UDP"

#: ceilometer/storage/__init__.py:106
#, python-format
msgid "looking for %(name)r driver in %(namespace)r"
msgstr "looking for %(name)r driver in %(namespace)r"

#: ceilometer/storage/impl_hbase.py:216 ceilometer/storage/impl_hbase.py:267
#, python-format
msgid "Query Resource table: %s"
msgstr "Query Resource table: %s"

#: ceilometer/storage/impl_hbase.py:260
msgid "Pagination not implemented"
msgstr "Pagination not implemented"

#: ceilometer/storage/impl_hbase.py:307
#, python-format
msgid "Query Meter Table: %s"
msgstr "Query Meter Table: %s"

#: ceilometer/storage/impl_log.py:42
#, python-format
msgid "metering data %(counter_name)s for %(resource_id)s: %(counter_volume)s"
msgstr "metering data %(counter_name)s for %(resource_id)s: %(counter_volume)s"

#: ceilometer/storage/impl_log.py:54
#, python-format
msgid "Dropping data with TTL %d"
msgstr "Dropping data with TTL %d"

#: ceilometer/storage/impl_mongodb.py:549
msgid ""
"Clearing expired metering data is based on native MongoDB time to live "
"feature and going in background."
msgstr ""

#: ceilometer/storage/impl_sqlalchemy.py:311
#, python-format
msgid "Unknown metadata type. Key (%s) will not be queryable."
msgstr "Unknown metadata type. Key (%s) will not be queryable."

#: ceilometer/storage/impl_sqlalchemy.py:379
#, python-format
msgid "%d samples removed from database"
msgstr "%d samples removed from database"

#: ceilometer/storage/hbase/base.py:45
msgid "Creating a new in-memory HBase Connection object"
msgstr "Creating a new in-memory HBase Connection object"

#: ceilometer/storage/hbase/base.py:62
#, python-format
msgid "connecting to HBase on %(host)s:%(port)s"
msgstr "connecting to HBase on %(host)s:%(port)s"

#: ceilometer/storage/hbase/inmemory.py:267
msgid "Opening in-memory HBase connection"
msgstr "Opening in-memory HBase connection"

#: ceilometer/storage/hbase/utils.py:471
#, python-format
msgid "Cannot create table %(table_name)s   it already exists. Ignoring error"
msgstr ""

#: ceilometer/storage/mongo/utils.py:174
#, python-format
msgid "Connecting to %(db)s on %(nodelist)s"
msgstr "Connecting to %(db)s on %(nodelist)s"

#: ceilometer/storage/mongo/utils.py:193
#, python-format
msgid "Unable to connect to the database server: %(errmsg)s."
msgstr ""

#: ceilometer/storage/mongo/utils.py:330
#, python-format
msgid ""
"Unable to reconnect to the primary mongodb after %(retries)d retries. "
"Giving up."
msgstr ""

#: ceilometer/storage/mongo/utils.py:334
#, python-format
msgid ""
"Unable to reconnect to the primary mongodb: %(errmsg)s. Trying again in "
"%(retry_interval)d seconds."
msgstr ""

#: ceilometer/transformer/arithmetic.py:57
#, python-format
msgid "Arithmetic transformer must use at least one meter in expression '%s'"
msgstr "Arithmetic transformer must use at least one meter in expression '%s'"

#: ceilometer/transformer/arithmetic.py:79
msgid "Expression evaluated to a NaN value!"
msgstr "Expression evaluated to a NaN value!"

#: ceilometer/transformer/arithmetic.py:95
#, python-format
msgid "Unable to evaluate expression %(expr)s: %(exc)s"
msgstr "Unable to evaluate expression %(expr)s: %(exc)s"

#: ceilometer/transformer/arithmetic.py:109
#, python-format
msgid "Unable to perform calculation, not all of {%s} are present"
msgstr "Unable to perform calculation, not all of {%s} are present"

#: ceilometer/transformer/conversions.py:48
#, python-format
msgid "scaling conversion transformer with source: %(source)s target: %(target)s:"
msgstr "scaling conversion transformer with source: %(source)s target: %(target)s:"

#: ceilometer/transformer/conversions.py:94
#: ceilometer/transformer/conversions.py:116
#, python-format
msgid "handling sample %s"
msgstr "handling sample %s"

#: ceilometer/transformer/conversions.py:97
#: ceilometer/transformer/conversions.py:137
#, python-format
msgid "converted to: %s"
msgstr "converted to: %s"

#: ceilometer/transformer/conversions.py:139
#, python-format
msgid "dropping sample with no predecessor: %s"
msgstr "dropping sample with no predecessor: %s"
<|MERGE_RESOLUTION|>--- conflicted
+++ resolved
@@ -8,13 +8,8 @@
 msgstr ""
 "Project-Id-Version:  Ceilometer\n"
 "Report-Msgid-Bugs-To: EMAIL@ADDRESS\n"
-<<<<<<< HEAD
-"POT-Creation-Date: 2014-10-07 16:24+0000\n"
-"PO-Revision-Date: 2014-09-20 23:19+0000\n"
-=======
 "POT-Creation-Date: 2014-12-04 06:08+0000\n"
 "PO-Revision-Date: 2014-12-02 10:56+0000\n"
->>>>>>> e8834630
 "Last-Translator: openstackjenkins <jenkins@openstack.org>\n"
 "Language-Team: English (United Kingdom) "
 "(http://www.transifex.com/projects/p/ceilometer/language/en_GB/)\n"
@@ -29,34 +24,22 @@
 msgid "Polling pollster %(poll)s in the context of %(src)s"
 msgstr ""
 
-<<<<<<< HEAD
-#: ceilometer/agent.py:127
-=======
 #: ceilometer/agent.py:119
 #, python-format
 msgid "Skip polling pollster %s, no resources found"
 msgstr ""
 
 #: ceilometer/agent.py:131
->>>>>>> e8834630
 #, python-format
 msgid "Continue after error from %(name)s: %(error)s"
 msgstr "Continue after error from %(name)s: %(error)s"
 
-<<<<<<< HEAD
-#: ceilometer/agent.py:241
-=======
 #: ceilometer/agent.py:245
->>>>>>> e8834630
 #, python-format
 msgid "Unable to discover resources: %s"
 msgstr "Unable to discover resources: %s"
 
-<<<<<<< HEAD
-#: ceilometer/agent.py:243
-=======
 #: ceilometer/agent.py:247
->>>>>>> e8834630
 #, python-format
 msgid "Unknown discovery extension: %s"
 msgstr "Unknown discovery extension: %s"
@@ -192,47 +175,27 @@
 msgid "evaluating alarm %s"
 msgstr "evaluating alarm %s"
 
-<<<<<<< HEAD
-#: ceilometer/alarm/service.py:260
-=======
 #: ceilometer/alarm/service.py:262
->>>>>>> e8834630
 #, python-format
 msgid "Unable to parse action %(action)s for alarm %(alarm_id)s"
 msgstr "Unable to parse action %(action)s for alarm %(alarm_id)s"
 
-<<<<<<< HEAD
-#: ceilometer/alarm/service.py:269
-=======
 #: ceilometer/alarm/service.py:271
->>>>>>> e8834630
 #, python-format
 msgid "Action %(scheme)s for alarm %(alarm_id)s is unknown, cannot notify"
 msgstr "Action %(scheme)s for alarm %(alarm_id)s is unknown, cannot notify"
 
-<<<<<<< HEAD
-#: ceilometer/alarm/service.py:275
-=======
 #: ceilometer/alarm/service.py:277
->>>>>>> e8834630
 #, python-format
 msgid "Notifying alarm %(id)s with action %(act)s"
 msgstr "Notifying alarm %(id)s with action %(act)s"
 
-<<<<<<< HEAD
-#: ceilometer/alarm/service.py:280
-=======
 #: ceilometer/alarm/service.py:282
->>>>>>> e8834630
 #, python-format
 msgid "Unable to notify alarm %s"
 msgstr "Unable to notify alarm %s"
 
-<<<<<<< HEAD
-#: ceilometer/alarm/service.py:299
-=======
 #: ceilometer/alarm/service.py:301
->>>>>>> e8834630
 msgid "Unable to notify for an alarm with no action"
 msgstr "Unable to notify for an alarm with no action"
 
@@ -496,37 +459,21 @@
 msgid "state_timestamp should be datetime object"
 msgstr ""
 
-<<<<<<< HEAD
-#: ceilometer/api/app.py:165
-=======
 #: ceilometer/api/app.py:167
->>>>>>> e8834630
 #, python-format
 msgid "Starting server in PID %s"
 msgstr "Starting server in PID %s"
 
-<<<<<<< HEAD
-#: ceilometer/api/app.py:166
-msgid "Configuration:"
-msgstr "Configuration:"
-
-#: ceilometer/api/app.py:170
-=======
 #: ceilometer/api/app.py:168
 msgid "Configuration:"
 msgstr "Configuration:"
 
 #: ceilometer/api/app.py:172
->>>>>>> e8834630
 #, python-format
 msgid "serving on 0.0.0.0:%(sport)s, view at http://127.0.0.1:%(vport)s"
 msgstr "serving on 0.0.0.0:%(sport)s, view at http://127.0.0.1:%(vport)s"
 
-<<<<<<< HEAD
-#: ceilometer/api/app.py:174
-=======
 #: ceilometer/api/app.py:176
->>>>>>> e8834630
 #, python-format
 msgid "serving on http://%(host)s:%(port)s"
 msgstr "serving on http://%(host)s:%(port)s"
@@ -1145,11 +1092,7 @@
 msgid "Can NOT load inspector %(name)s: %(err)s"
 msgstr "Can NOT load inspector %(name)s: %(err)s"
 
-<<<<<<< HEAD
-#: ceilometer/ipmi/platform/intel_node_manager.py:238
-=======
 #: ceilometer/ipmi/platform/intel_node_manager.py:231
->>>>>>> e8834630
 msgid "Node Manager init failed"
 msgstr ""
 
