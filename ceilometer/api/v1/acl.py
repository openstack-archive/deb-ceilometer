--- conflicted
+++ resolved
@@ -18,10 +18,6 @@
 """Handle the ACL to acces the API server."""
 
 from ceilometer import policy
-<<<<<<< HEAD
-from ceilometer.api import acl
-=======
->>>>>>> d767d2c5
 
 
 def get_limited_to_project(headers):
