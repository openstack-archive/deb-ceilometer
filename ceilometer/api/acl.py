--- conflicted
+++ resolved
@@ -42,10 +42,6 @@
 
 def install(app, conf):
     """Install ACL check on application."""
-<<<<<<< HEAD
-    register_opts(conf)
-=======
->>>>>>> d767d2c5
     return auth_token.AuthProtocol(app,
                                    conf=dict(conf.get(OPT_GROUP_NAME)))
 
