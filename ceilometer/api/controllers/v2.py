# -*- encoding: utf-8 -*-
#
# Copyright © 2012 New Dream Network, LLC (DreamHost)
# Copyright 2013 IBM Corp.
#
# Author: Doug Hellmann <doug.hellmann@dreamhost.com>
#         Angus Salkeld <asalkeld@redhat.com>
#         Eoghan Glynn <eglynn@redhat.com>
#
# Licensed under the Apache License, Version 2.0 (the "License"); you may
# not use this file except in compliance with the License. You may obtain
# a copy of the License at
#
#      http://www.apache.org/licenses/LICENSE-2.0
#
# Unless required by applicable law or agreed to in writing, software
# distributed under the License is distributed on an "AS IS" BASIS, WITHOUT
# WARRANTIES OR CONDITIONS OF ANY KIND, either express or implied. See the
# License for the specific language governing permissions and limitations
# under the License.
"""Version 2 of the API.
"""

# [GET ] / -- information about this version of the API
#
# [GET   ] /resources -- list the resources
# [GET   ] /resources/<resource> -- information about the resource
# [GET   ] /meters -- list the meters
# [POST  ] /meters -- insert a new sample (and meter/resource if needed)
# [GET   ] /meters/<meter> -- list the samples for this meter
# [PUT   ] /meters/<meter> -- update the meter (not the samples)
# [DELETE] /meters/<meter> -- delete the meter and samples
#
import ast
import base64
import datetime
import inspect
import json
import uuid
import pecan
from pecan import rest

from oslo.config import cfg

import wsme
import wsmeext.pecan as wsme_pecan
from wsme import types as wtypes

from ceilometer.openstack.common import context
from ceilometer.openstack.common.gettextutils import _
from ceilometer.openstack.common import log
from ceilometer.openstack.common import strutils
from ceilometer.openstack.common import timeutils
from ceilometer import sample
from ceilometer import storage
from ceilometer import utils
from ceilometer.api import acl


LOG = log.getLogger(__name__)


ALARM_API_OPTS = [
    cfg.BoolOpt('record_history',
                default=True,
                help='Record alarm change events'
                ),
]

cfg.CONF.register_opts(ALARM_API_OPTS, group='alarm')


operation_kind = wtypes.Enum(str, 'lt', 'le', 'eq', 'ne', 'ge', 'gt')


class _Base(wtypes.Base):

    @classmethod
    def from_db_model(cls, m):
        return cls(**(m.as_dict()))

    @classmethod
    def from_db_and_links(cls, m, links):
        return cls(links=links, **(m.as_dict()))

    def as_dict(self, db_model):
        valid_keys = inspect.getargspec(db_model.__init__)[0]
        if 'self' in valid_keys:
            valid_keys.remove('self')

        return dict((k, getattr(self, k))
                    for k in valid_keys
                    if hasattr(self, k) and
                    getattr(self, k) != wsme.Unset)


class Link(_Base):
    """A link representation
    """

    href = wtypes.text
    "The url of a link"

    rel = wtypes.text
    "The name of a link"

    @classmethod
    def sample(cls):
        return cls(href=('http://localhost:8777/v2/meters/volume?'
                         'q.field=resource_id&'
                         'q.value=bd9431c1-8d69-4ad3-803a-8d4a6b89fd36'),
                   rel='volume'
                   )


class Query(_Base):
    """Sample query filter.
    """

    _op = None  # provide a default

    def get_op(self):
        return self._op or 'eq'

    def set_op(self, value):
        self._op = value

    field = wtypes.text
    "The name of the field to test"

    #op = wsme.wsattr(operation_kind, default='eq')
    # this ^ doesn't seem to work.
    op = wsme.wsproperty(operation_kind, get_op, set_op)
    "The comparison operator. Defaults to 'eq'."

    value = wtypes.text
    "The value to compare against the stored data"

    type = wtypes.text
    "The data type of value to compare against the stored data"

    def __repr__(self):
        # for logging calls
        return '<Query %r %s %r %s>' % (self.field,
                                        self.op,
                                        self.value,
                                        self.type)

    @classmethod
    def sample(cls):
        return cls(field='resource_id',
                   op='eq',
                   value='bd9431c1-8d69-4ad3-803a-8d4a6b89fd36',
                   type='string'
                   )

    def _get_value_as_type(self):
        """Convert metadata value to the specified data type.

        This method is called during metadata query to help convert the
        querying metadata to the data type specified by user. If there is no
        data type given, the metadata will be parsed by ast.literal_eval to
        try to do a smart converting.

        NOTE (flwang) Using "_" as prefix to avoid an InvocationError raised
        from wsmeext/sphinxext.py. It's OK to call it outside the Query class.
        Because the "public" side of that class is actually the outside of the
        API, and the "private" side is the API implementation. The method is
        only used in the API implementation, so it's OK.

        :returns: metadata value converted with the specified data type.
        """
        try:
            converted_value = self.value
            if not self.type:
                try:
                    converted_value = ast.literal_eval(self.value)
                except ValueError:
                    msg = _('Failed to convert the metadata value %s'
                            ' automatically') % (self.value)
                    LOG.debug(msg)
            else:
                if self.type == 'integer':
                    converted_value = int(self.value)
                elif self.type == 'float':
                    converted_value = float(self.value)
                elif self.type == 'boolean':
                    converted_value = strutils.bool_from_string(self.value)
                elif self.type == 'string':
                    converted_value = self.value
                else:
                    # For now, this method only support integer, float,
                    # boolean and and string as the metadata type. A TypeError
                    # will be raised for any other type.
                    raise TypeError()
        except ValueError:
            msg = _('Failed to convert the metadata value %(value)s'
                    ' to the expected data type %(type)s.') % \
                {'value': self.value, 'type': self.type}
            raise wsme.exc.ClientSideError(msg)
        except TypeError:
            msg = _('The data type %s is not supported. The supported'
                    ' data type list is: integer, float, boolean and'
                    ' string.') % (self.type)
            raise wsme.exc.ClientSideError(msg)
        except Exception:
            msg = _('Unexpected exception converting %(value)s to'
                    ' the expected data type %(type)s.') % \
                {'value': self.value, 'type': self.type}
            raise wsme.exc.ClientSideError(msg)
        return converted_value


def _sanitize_query(q, valid_keys):
    '''Check the query to see if:
    1) the request is comming from admin - then allow full visibility
    2) non-admin - make sure that the query includes the requester's
    project.
    '''
    auth_project = acl.get_limited_to_project(pecan.request.headers)
    if auth_project:
        proj_q = [i for i in q if i.field == 'project_id']
        for i in proj_q:
            if auth_project != i.value or i.op != 'eq':
                # TODO(asalkeld) in the next version of wsme (0.5b3+)
                # activate this code to be able to return the correct
                # status code (also update api/v2/test_acl.py).
                #return wsme.api.Response([return_type()],
                #                         status_code=401)
                errstr = 'Not Authorized to access project %s %s' % (i.op,
                                                                     i.value)
                raise wsme.exc.ClientSideError(errstr)

        if not proj_q and 'on_behalf_of' not in valid_keys:
            # The user is restricted, but they didn't specify a project
            # so add it for them.
            q.append(Query(field='project_id',
                           op='eq',
                           value=auth_project))
    return q


def _exclude_from(keys, excluded):
    if keys and excluded:
        for key in excluded:
            if key in keys:
                keys.remove(key)


def _query_to_kwargs(query, db_func, internal_keys=[]):
    # TODO(dhellmann): This function needs tests of its own.
    valid_keys = inspect.getargspec(db_func)[0]
    query = _sanitize_query(query, valid_keys)
    internal_keys.append('self')
    _exclude_from(valid_keys, internal_keys)
    translation = {'user_id': 'user',
                   'project_id': 'project',
                   'resource_id': 'resource'}
    stamp = {}
    trans = {}
    metaquery = {}
    for i in query:
        if i.field == 'timestamp':
            if i.op in ('lt', 'le'):
                stamp['end_timestamp'] = i.value
                stamp['end_timestamp_op'] = i.op
            elif i.op in ('gt', 'ge'):
                stamp['start_timestamp'] = i.value
                stamp['start_timestamp_op'] = i.op
            else:
                LOG.warn('_query_to_kwargs ignoring %r unexpected op %r"' %
                         (i.field, i.op))
        else:
            if i.op != 'eq':
                LOG.warn('_query_to_kwargs ignoring %r unimplemented op %r' %
                         (i.field, i.op))
            elif i.field == 'search_offset':
                stamp['search_offset'] = i.value
            elif i.field.startswith('metadata.'):
                metaquery[i.field] = i._get_value_as_type()
            elif i.field.startswith('resource_metadata.'):
                metaquery[i.field[9:]] = i._get_value_as_type()
            else:
                trans[translation.get(i.field, i.field)] = i.value

    kwargs = {}
    if metaquery and 'metaquery' in valid_keys:
        kwargs['metaquery'] = metaquery
    if stamp:
        q_ts = _get_query_timestamps(stamp)
        if 'start' in valid_keys:
            kwargs['start'] = q_ts['query_start']
            kwargs['end'] = q_ts['query_end']
        elif 'start_timestamp' in valid_keys:
            kwargs['start_timestamp'] = q_ts['query_start']
            kwargs['end_timestamp'] = q_ts['query_end']
        else:
            raise wsme.exc.UnknownArgument('timestamp',
                                           "not valid for this resource")
        if 'start_timestamp_op' in stamp:
            kwargs['start_timestamp_op'] = stamp['start_timestamp_op']
        if 'end_timestamp_op' in stamp:
            kwargs['end_timestamp_op'] = stamp['end_timestamp_op']

    if trans:
        for k in trans:
            if k not in valid_keys:
                msg = ("unrecognized field in query: %s, valid keys: %s" %
                       (query, valid_keys))
                raise wsme.exc.UnknownArgument(k, msg)
            kwargs[k] = trans[k]

    return kwargs


def _validate_groupby_fields(groupby_fields):
    """Checks that the list of groupby fields from request is valid and
    if all fields are valid, returns fields with duplicates removed

    """
    # NOTE(terriyu): Currently, metadata fields are not supported in our
    # group by statistics implementation
    valid_fields = set(['user_id', 'resource_id', 'project_id', 'source'])

    invalid_fields = set(groupby_fields) - valid_fields
    if invalid_fields:
        raise wsme.exc.UnknownArgument(invalid_fields,
                                       "Invalid groupby fields")

    # Remove duplicate fields
    # NOTE(terriyu): This assumes that we don't care about the order of the
    # group by fields.
    return list(set(groupby_fields))


def _get_query_timestamps(args={}):
    """Return any optional timestamp information in the request.

    Determine the desired range, if any, from the GET arguments. Set
    up the query range using the specified offset.

    [query_start ... start_timestamp ... end_timestamp ... query_end]

    Returns a dictionary containing:

    query_start: First timestamp to use for query
    start_timestamp: start_timestamp parameter from request
    query_end: Final timestamp to use for query
    end_timestamp: end_timestamp parameter from request
    search_offset: search_offset parameter from request

    """
    search_offset = int(args.get('search_offset', 0))

    start_timestamp = args.get('start_timestamp')
    if start_timestamp:
        start_timestamp = timeutils.parse_isotime(start_timestamp)
        start_timestamp = start_timestamp.replace(tzinfo=None)
        query_start = (start_timestamp -
                       datetime.timedelta(minutes=search_offset))
    else:
        query_start = None

    end_timestamp = args.get('end_timestamp')
    if end_timestamp:
        end_timestamp = timeutils.parse_isotime(end_timestamp)
        end_timestamp = end_timestamp.replace(tzinfo=None)
        query_end = end_timestamp + datetime.timedelta(minutes=search_offset)
    else:
        query_end = None

    return {'query_start': query_start,
            'query_end': query_end,
            'start_timestamp': start_timestamp,
            'end_timestamp': end_timestamp,
            'search_offset': search_offset,
            }


def _flatten_metadata(metadata):
    """Return flattened resource metadata without nested structures
    and with all values converted to unicode strings.
    """
    if metadata:
        return dict((k, unicode(v))
                    for k, v in utils.recursive_keypairs(metadata,
                                                         separator='.')
                    if type(v) not in set([list, set]))
    return {}


def _make_link(rel_name, url, type, type_arg, query=None):
    query_str = ''
    if query:
        query_str = '?q.field=%s&q.value=%s' % (query['field'],
                                                query['value'])
    return Link(href=('%s/v2/%s/%s%s') % (url, type, type_arg, query_str),
                rel=rel_name)


class Sample(_Base):
    """A single measurement for a given meter and resource.
    """

    source = wtypes.text
    "An identity source ID"

    counter_name = wtypes.text
    "The name of the meter"
    # FIXME(dhellmann): Make this meter_name?

    counter_type = wtypes.text
    "The type of the meter (see :ref:`measurements`)"
    # FIXME(dhellmann): Make this meter_type?

    counter_unit = wtypes.text
    "The unit of measure for the value in counter_volume"
    # FIXME(dhellmann): Make this meter_unit?

    counter_volume = float
    "The actual measured value"

    user_id = wtypes.text
    "The ID of the user who last triggered an update to the resource"

    project_id = wtypes.text
    "The ID of the project or tenant that owns the resource"

    resource_id = wtypes.text
    "The ID of the :class:`Resource` for which the measurements are taken"

    timestamp = datetime.datetime
    "UTC date and time when the measurement was made"

    resource_metadata = {wtypes.text: wtypes.text}
    "Arbitrary metadata associated with the resource"

    message_id = wtypes.text
    "A unique identifier for the sample"

    def __init__(self, counter_volume=None, resource_metadata={},
                 timestamp=None, **kwds):
        if counter_volume is not None:
            counter_volume = float(counter_volume)
        resource_metadata = _flatten_metadata(resource_metadata)
        # this is to make it easier for clients to pass a timestamp in
        if timestamp and isinstance(timestamp, basestring):
            timestamp = timeutils.parse_isotime(timestamp)

        super(Sample, self).__init__(counter_volume=counter_volume,
                                     resource_metadata=resource_metadata,
                                     timestamp=timestamp, **kwds)
        # Seems the mandatory option doesn't work so do it manually
        for m in ('counter_volume', 'counter_unit',
                  'counter_name', 'counter_type', 'resource_id'):
            if getattr(self, m) in (wsme.Unset, None):
                raise wsme.exc.MissingArgument(m)

        if self.resource_metadata in (wtypes.Unset, None):
            self.resource_metadata = {}

    @classmethod
    def sample(cls):
        return cls(source='openstack',
                   counter_name='instance',
                   counter_type='gauge',
                   counter_unit='instance',
                   counter_volume=1,
                   resource_id='bd9431c1-8d69-4ad3-803a-8d4a6b89fd36',
                   project_id='35b17138-b364-4e6a-a131-8f3099c5be68',
                   user_id='efd87807-12d2-4b38-9c70-5f5c2ac427ff',
                   timestamp=datetime.datetime.utcnow(),
                   resource_metadata={'name1': 'value1',
                                      'name2': 'value2'},
                   message_id='5460acce-4fd6-480d-ab18-9735ec7b1996',
                   )


class Statistics(_Base):
    """Computed statistics for a query.
    """

    groupby = {wtypes.text: wtypes.text}
    "Dictionary of field names for group, if groupby statistics are requested"

    unit = wtypes.text
    "The unit type of the data set"

    min = float
    "The minimum volume seen in the data"

    max = float
    "The maximum volume seen in the data"

    avg = float
    "The average of all of the volume values seen in the data"

    sum = float
    "The total of all of the volume values seen in the data"

    count = int
    "The number of samples seen"

    duration = float
    "The difference, in seconds, between the oldest and newest timestamp"

    duration_start = datetime.datetime
    "UTC date and time of the earliest timestamp, or the query start time"

    duration_end = datetime.datetime
    "UTC date and time of the oldest timestamp, or the query end time"

    period = int
    "The difference, in seconds, between the period start and end"

    period_start = datetime.datetime
    "UTC date and time of the period start"

    period_end = datetime.datetime
    "UTC date and time of the period end"

    def __init__(self, start_timestamp=None, end_timestamp=None, **kwds):
        super(Statistics, self).__init__(**kwds)
        self._update_duration(start_timestamp, end_timestamp)

    def _update_duration(self, start_timestamp, end_timestamp):
        # "Clamp" the timestamps we return to the original time
        # range, excluding the offset.
        if (start_timestamp and
                self.duration_start and
                self.duration_start < start_timestamp):
            self.duration_start = start_timestamp
            LOG.debug('clamping min timestamp to range')
        if (end_timestamp and
                self.duration_end and
                self.duration_end > end_timestamp):
            self.duration_end = end_timestamp
            LOG.debug('clamping max timestamp to range')

        # If we got valid timestamps back, compute a duration in seconds.
        #
        # If the min > max after clamping then we know the
        # timestamps on the samples fell outside of the time
        # range we care about for the query, so treat them as
        # "invalid."
        #
        # If the timestamps are invalid, return None as a
        # sentinal indicating that there is something "funny"
        # about the range.
        if (self.duration_start and
                self.duration_end and
                self.duration_start <= self.duration_end):
            self.duration = timeutils.delta_seconds(self.duration_start,
                                                    self.duration_end)
        else:
            self.duration_start = self.duration_end = self.duration = None

    @classmethod
    def sample(cls):
        return cls(unit='GiB',
                   min=1,
                   max=9,
                   avg=4.5,
                   sum=45,
                   count=10,
                   duration_start=datetime.datetime(2013, 1, 4, 16, 42),
                   duration_end=datetime.datetime(2013, 1, 4, 16, 47),
                   period=7200,
                   period_start=datetime.datetime(2013, 1, 4, 16, 00),
                   period_end=datetime.datetime(2013, 1, 4, 18, 00),
                   )


class MeterController(rest.RestController):
    """Manages operations on a single meter.
    """
    _custom_actions = {
        'statistics': ['GET'],
    }

    def __init__(self, meter_id):
        pecan.request.context['meter_id'] = meter_id
        self._id = meter_id

    @wsme_pecan.wsexpose([Sample], [Query], int)
    def get_all(self, q=[], limit=None):
        """Return samples for the meter.

        :param q: Filter rules for the data to be returned.
        :param limit: Maximum number of samples to return.
        """
        if limit and limit < 0:
            raise ValueError("Limit must be positive")
        kwargs = _query_to_kwargs(q, storage.SampleFilter.__init__)
        kwargs['meter'] = self._id
        f = storage.SampleFilter(**kwargs)
        return [Sample.from_db_model(e)
                for e in pecan.request.storage_conn.get_samples(f, limit=limit)
                ]

    @wsme.validate([Sample])
    @wsme_pecan.wsexpose([Sample], body=[Sample])
    def post(self, body):
        """Post a list of new Samples to Ceilometer.

        :param body: a list of samples within the request body.
        """
        # Note:
        #  1) the above validate decorator seems to do nothing.
        #  2) the mandatory options seems to also do nothing.
        #  3) the body should already be in a list of Sample's

        samples = [Sample(**b) for b in body]

        now = timeutils.utcnow()
        auth_project = acl.get_limited_to_project(pecan.request.headers)
        def_source = pecan.request.cfg.sample_source
        def_project_id = pecan.request.headers.get('X-Project-Id')
        def_user_id = pecan.request.headers.get('X-User-Id')

        published_samples = []
        for s in samples:
            if self._id != s.counter_name:
                raise wsme.exc.InvalidInput('counter_name', s.counter_name,
                                            'should be %s' % self._id)

<<<<<<< HEAD
            s.user_id = (s.user_id or
                         pecan.request.headers.get('X-User-Id'))
            s.project_id = (s.project_id or
                            pecan.request.headers.get('X-Project-Id'))
=======
            if s.message_id:
                raise wsme.exc.InvalidInput('message_id', s.message_id,
                                            'The message_id must not be set')

            s.user_id = (s.user_id or def_user_id)
            s.project_id = (s.project_id or def_project_id)
            s.source = '%s:%s' % (s.project_id, (s.source or def_source))
            s.timestamp = (s.timestamp or now)

>>>>>>> 774513b5
            if auth_project and auth_project != s.project_id:
                # non admin user trying to cross post to another project_id
                auth_msg = 'can not post samples to other projects'
                raise wsme.exc.InvalidInput('project_id', s.project_id,
                                            auth_msg)

            published_sample = sample.Sample(
                name=s.counter_name,
                type=s.counter_type,
                unit=s.counter_unit,
                volume=s.counter_volume,
                user_id=s.user_id,
                project_id=s.project_id,
                resource_id=s.resource_id,
                timestamp=s.timestamp.isoformat(),
                resource_metadata=s.resource_metadata,
                source=s.source)
            published_samples.append(published_sample)

            s.message_id = published_sample.id

        with pecan.request.pipeline_manager.publisher(
                context.get_admin_context()) as publisher:
            publisher(published_samples)

        # TODO(asalkeld) this is not ideal, it would be nice if the publisher
        # returned the created sample message with message id (or at least the
        # a list of message_ids).
        return samples

    @wsme_pecan.wsexpose([Statistics], [Query], [unicode], int)
    def statistics(self, q=[], groupby=[], period=None):
        """Computes the statistics of the samples in the time range given.

        :param q: Filter rules for the data to be returned.
        :param groupby: Fields for group by aggregation
        :param period: Returned result will be an array of statistics for a
                       period long of that number of seconds.
        """
        if period and period < 0:
            error = _("Period must be positive.")
            pecan.response.translatable_error = error
            raise wsme.exc.ClientSideError(error)

        kwargs = _query_to_kwargs(q, storage.SampleFilter.__init__)
        kwargs['meter'] = self._id
        f = storage.SampleFilter(**kwargs)
        g = _validate_groupby_fields(groupby)
        computed = pecan.request.storage_conn.get_meter_statistics(f,
                                                                   period,
                                                                   g)
        LOG.debug('computed value coming from %r', pecan.request.storage_conn)
        # Find the original timestamp in the query to use for clamping
        # the duration returned in the statistics.
        start = end = None
        for i in q:
            if i.field == 'timestamp' and i.op in ('lt', 'le'):
                end = timeutils.parse_isotime(i.value).replace(tzinfo=None)
            elif i.field == 'timestamp' and i.op in ('gt', 'ge'):
                start = timeutils.parse_isotime(i.value).replace(tzinfo=None)

        return [Statistics(start_timestamp=start,
                           end_timestamp=end,
                           **c.as_dict())
                for c in computed]


class Meter(_Base):
    """One category of measurements.
    """

    name = wtypes.text
    "The unique name for the meter"

    type = wtypes.Enum(str, sample.TYPE_GAUGE,
                       sample.TYPE_CUMULATIVE,
                       sample.TYPE_DELTA)
    "The meter type (see :ref:`measurements`)"

    unit = wtypes.text
    "The unit of measure"

    resource_id = wtypes.text
    "The ID of the :class:`Resource` for which the measurements are taken"

    project_id = wtypes.text
    "The ID of the project or tenant that owns the resource"

    user_id = wtypes.text
    "The ID of the user who last triggered an update to the resource"

    meter_id = wtypes.text
    "The unique identifier for the meter"

    def __init__(self, **kwargs):
        meter_id = base64.encodestring('%s+%s' % (kwargs['resource_id'],
                                                  kwargs['name']))
        kwargs['meter_id'] = meter_id
        super(Meter, self).__init__(**kwargs)

    @classmethod
    def sample(cls):
        return cls(name='instance',
                   type='gauge',
                   unit='instance',
                   resource_id='bd9431c1-8d69-4ad3-803a-8d4a6b89fd36',
                   project_id='35b17138-b364-4e6a-a131-8f3099c5be68',
                   user_id='efd87807-12d2-4b38-9c70-5f5c2ac427ff',
                   )


class MetersController(rest.RestController):
    """Works on meters."""

    @pecan.expose()
    def _lookup(self, meter_id, *remainder):
        # NOTE(gordc): drop last path if empty (Bug #1202739)
        if remainder and not remainder[-1]:
            remainder = remainder[:-1]
        return MeterController(meter_id), remainder

    @wsme_pecan.wsexpose([Meter], [Query])
    def get_all(self, q=[]):
        """Return all known meters, based on the data recorded so far.

        :param q: Filter rules for the meters to be returned.
        """
        kwargs = _query_to_kwargs(q, pecan.request.storage_conn.get_meters)
        return [Meter.from_db_model(m)
                for m in pecan.request.storage_conn.get_meters(**kwargs)]


class Resource(_Base):
    """An externally defined object for which samples have been received.
    """

    resource_id = wtypes.text
    "The unique identifier for the resource"

    project_id = wtypes.text
    "The ID of the owning project or tenant"

    user_id = wtypes.text
    "The ID of the user who created the resource or updated it last"

    timestamp = datetime.datetime
    "UTC date and time of the last update to any meter for the resource"

    metadata = {wtypes.text: wtypes.text}
    "Arbitrary metadata associated with the resource"

    links = [Link]
    "A list containing a self link and associated meter links"

    def __init__(self, metadata={}, **kwds):
        metadata = _flatten_metadata(metadata)
        super(Resource, self).__init__(metadata=metadata, **kwds)

    @classmethod
    def sample(cls):
        return cls(resource_id='bd9431c1-8d69-4ad3-803a-8d4a6b89fd36',
                   project_id='35b17138-b364-4e6a-a131-8f3099c5be68',
                   user_id='efd87807-12d2-4b38-9c70-5f5c2ac427ff',
                   timestamp=datetime.datetime.utcnow(),
                   metadata={'name1': 'value1',
                             'name2': 'value2'},
                   links=[Link(href=('http://localhost:8777/v2/resources/'
                                     'bd9431c1-8d69-4ad3-803a-8d4a6b89fd36'),
                               rel='self'),
                          Link(href=('http://localhost:8777/v2/meters/volume?'
                                     'q.field=resource_id&'
                                     'q.value=bd9431c1-8d69-4ad3-803a-'
                                     '8d4a6b89fd36'),
                               rel='volume')],
                   )


class ResourcesController(rest.RestController):
    """Works on resources."""

    def _resource_links(self, resource_id):
        links = [_make_link('self', pecan.request.host_url, 'resources',
                            resource_id)]
        for meter in pecan.request.storage_conn.get_meters(resource=
                                                           resource_id):
            query = {'field': 'resource_id', 'value': resource_id}
            links.append(_make_link(meter.name, pecan.request.host_url,
                                    'meters', meter.name, query=query))
        return links

    @wsme_pecan.wsexpose(Resource, unicode)
    def get_one(self, resource_id):
        """Retrieve details about one resource.

        :param resource_id: The UUID of the resource.
        """
        authorized_project = acl.get_limited_to_project(pecan.request.headers)
        resources = list(pecan.request.storage_conn.get_resources(
            resource=resource_id, project=authorized_project))
        # FIXME (flwang): Need to change this to return a 404 error code when
        # we get a release of WSME that supports it.
        if not resources:
            error = _("Unknown resource")
            pecan.response.translatable_error = error
            raise wsme.exc.InvalidInput("resource_id",
                                        resource_id,
                                        error)
        return Resource.from_db_and_links(resources[0],
                                          self._resource_links(resource_id))

    @wsme_pecan.wsexpose([Resource], [Query])
    def get_all(self, q=[]):
        """Retrieve definitions of all of the resources.

        :param q: Filter rules for the resources to be returned.
        """
        kwargs = _query_to_kwargs(q, pecan.request.storage_conn.get_resources)
        resources = [
            Resource.from_db_and_links(r,
                                       self._resource_links(r.resource_id))
            for r in pecan.request.storage_conn.get_resources(**kwargs)]
        return resources


class Alarm(_Base):
    """Representation of an alarm.
    """

    alarm_id = wtypes.text
    "The UUID of the alarm"

    name = wtypes.text
    "The name for the alarm"

    description = wtypes.text
    "The description of the alarm"

    meter_name = wtypes.text
    "The name of meter"

    project_id = wtypes.text
    "The ID of the project or tenant that owns the alarm"

    user_id = wtypes.text
    "The ID of the user who created the alarm"

    comparison_operator = wtypes.Enum(str, 'lt', 'le', 'eq', 'ne', 'ge', 'gt')
    "The comparison against the alarm threshold"

    threshold = float
    "The threshold of the alarm"

    statistic = wtypes.Enum(str, 'max', 'min', 'avg', 'sum', 'count')
    "The statistic to compare to the threshold"

    enabled = bool
    "This alarm is enabled?"

    evaluation_periods = int
    "The number of periods to evaluate the threshold"

    period = int
    "The time range in seconds over which to evaluate the threshold"

    timestamp = datetime.datetime
    "The date of the last alarm definition update"

    state = wtypes.Enum(str, 'ok', 'alarm', 'insufficient data')
    "The state offset the alarm"

    state_timestamp = datetime.datetime
    "The date of the last alarm state changed"

    ok_actions = [wtypes.text]
    "The actions to do when alarm state change to ok"

    alarm_actions = [wtypes.text]
    "The actions to do when alarm state change to alarm"

    insufficient_data_actions = [wtypes.text]
    "The actions to do when alarm state change to insufficient data"

    repeat_actions = bool
    "The actions should be re-triggered on each evaluation cycle"

    matching_metadata = {wtypes.text: wtypes.text}
    "The matching_metadata of the alarm"

    def __init__(self, **kwargs):
        super(Alarm, self).__init__(**kwargs)

    @classmethod
    def sample(cls):
        return cls(alarm_id=None,
                   name="SwiftObjectAlarm",
                   description="An alarm",
                   meter_name="storage.objects",
                   comparison_operator="gt",
                   threshold=200,
                   statistic="avg",
                   user_id="c96c887c216949acbdfbd8b494863567",
                   project_id="c96c887c216949acbdfbd8b494863567",
                   evaluation_periods=2,
                   period=240,
                   enabled=True,
                   timestamp=datetime.datetime.utcnow(),
                   state="ok",
                   state_timestamp=datetime.datetime.utcnow(),
                   ok_actions=["http://site:8000/ok"],
                   alarm_actions=["http://site:8000/alarm"],
                   insufficient_data_actions=["http://site:8000/nodata"],
                   matching_metadata={"key_name":
                                      "key_value"},
                   repeat_actions=False,
                   )


class AlarmChange(_Base):
    """Representation of an event in an alarm's history
    """

    event_id = wtypes.text
    "The UUID of the change event"

    alarm_id = wtypes.text
    "The UUID of the alarm"

    type = wtypes.Enum(str,
                       'creation',
                       'rule change',
                       'state transition',
                       'deletion')
    "The type of change"

    detail = wtypes.text
    "JSON fragment describing change"

    project_id = wtypes.text
    "The project ID of the initiating identity"

    user_id = wtypes.text
    "The user ID of the initiating identity"

    on_behalf_of = wtypes.text
    "The tenant on behalf of which the change is being made"

    timestamp = datetime.datetime
    "The time/date of the alarm change"

    @classmethod
    def sample(cls):
        return cls(alarm_id='e8ff32f772a44a478182c3fe1f7cad6a',
                   type='rule change',
                   detail='{"threshold": 42.0, "evaluation_periods": 4}',
                   user_id="3e5d11fda79448ac99ccefb20be187ca",
                   project_id="b6f16144010811e387e4de429e99ee8c",
                   on_behalf_of="92159030020611e3b26dde429e99ee8c",
                   timestamp=datetime.datetime.utcnow(),
                   )


class AlarmController(rest.RestController):
    """Manages operations on a single alarm.
    """

    _custom_actions = {
        'history': ['GET'],
    }

    def __init__(self, alarm_id):
        pecan.request.context['alarm_id'] = alarm_id
        self._id = alarm_id

    def _alarm(self):
        self.conn = pecan.request.storage_conn
        auth_project = acl.get_limited_to_project(pecan.request.headers)
        alarms = list(self.conn.get_alarms(alarm_id=self._id,
                                           project=auth_project))
        # FIXME (flwang): Need to change this to return a 404 error code when
        # we get a release of WSME that supports it.
        if len(alarms) < 1:
            error = _("Unknown alarm")
            pecan.response.translatable_error = error
            raise wsme.exc.ClientSideError(error)
        return alarms[0]

    def _record_change(self, data, now, on_behalf_of=None, type=None):
        if not cfg.CONF.alarm.record_history:
            return
        type = type or (storage.models.AlarmChange.STATE_TRANSITION
                        if data.get('state')
                        else storage.models.AlarmChange.RULE_CHANGE)
        detail = json.dumps(utils.stringify_timestamps(data))
        user_id = pecan.request.headers.get('X-User-Id')
        project_id = pecan.request.headers.get('X-Project-Id')
        on_behalf_of = on_behalf_of or project_id
        try:
            self.conn.record_alarm_change(dict(event_id=str(uuid.uuid4()),
                                               alarm_id=self._id,
                                               type=type,
                                               detail=detail,
                                               user_id=user_id,
                                               project_id=project_id,
                                               on_behalf_of=on_behalf_of,
                                               timestamp=now))
        except NotImplementedError:
            pass

    @wsme_pecan.wsexpose(Alarm, wtypes.text)
    def get(self):
        """Return this alarm."""
        return Alarm.from_db_model(self._alarm())

    @wsme.validate(Alarm)
    @wsme_pecan.wsexpose(Alarm, wtypes.text, body=Alarm)
    def put(self, data):
        """Modify this alarm."""
        # merge the new values from kwargs into the current
        # alarm "alarm_in".
        alarm_in = self._alarm()
        now = timeutils.utcnow()
        change = data.as_dict(storage.models.Alarm)
        data.state_timestamp = wsme.Unset
        data.alarm_id = self._id
        kwargs = data.as_dict(storage.models.Alarm)
        for k, v in kwargs.iteritems():
            setattr(alarm_in, k, v)
            if k == 'state':
                alarm_in.state_timestamp = now

        alarm = self.conn.update_alarm(alarm_in)
        self._record_change(change, now, on_behalf_of=alarm.project_id)
        return Alarm.from_db_model(alarm)

    @wsme_pecan.wsexpose(None, wtypes.text, status_code=204)
    def delete(self):
        """Delete this alarm."""
        # ensure alarm exists before deleting
        alarm = self._alarm()
        self.conn.delete_alarm(alarm.alarm_id)
        change = Alarm.from_db_model(alarm).as_dict(storage.models.Alarm)
        self._record_change(change,
                            timeutils.utcnow(),
                            type=storage.models.AlarmChange.DELETION)

    # TODO(eglynn): add pagination marker to signature once overall
    #               API support for pagination is finalized
    @wsme_pecan.wsexpose([AlarmChange], [Query])
    def history(self, q=[]):
        """Assembles the alarm history requested.

        :param q: Filter rules for the changes to be described.
        """
        # allow history to be returned for deleted alarms, but scope changes
        # returned to those carried out on behalf of the auth'd tenant, to
        # avoid inappropriate cross-tenant visibility of alarm history
        auth_project = acl.get_limited_to_project(pecan.request.headers)
        conn = pecan.request.storage_conn
        kwargs = _query_to_kwargs(q, conn.get_alarm_changes, ['on_behalf_of'])
        return [AlarmChange.from_db_model(ac)
                for ac in conn.get_alarm_changes(self._id, auth_project,
                                                 **kwargs)]


class AlarmsController(rest.RestController):
    """Manages operations on the alarms collection.
    """

    @pecan.expose()
    def _lookup(self, alarm_id, *remainder):
        if remainder and not remainder[-1]:
            remainder = remainder[:-1]
        return AlarmController(alarm_id), remainder

    def _record_creation(self, conn, data, alarm_id, now):
        if not cfg.CONF.alarm.record_history:
            return
        type = storage.models.AlarmChange.CREATION
        detail = json.dumps(utils.stringify_timestamps(data))
        user_id = pecan.request.headers.get('X-User-Id')
        project_id = pecan.request.headers.get('X-Project-Id')
        try:
            conn.record_alarm_change(dict(event_id=str(uuid.uuid4()),
                                          alarm_id=alarm_id,
                                          type=type,
                                          detail=detail,
                                          user_id=user_id,
                                          project_id=project_id,
                                          on_behalf_of=project_id,
                                          timestamp=now))
        except NotImplementedError:
            pass

    @wsme.validate(Alarm)
    @wsme_pecan.wsexpose(Alarm, body=Alarm, status_code=201)
    def post(self, data):
        """Create a new alarm."""
        conn = pecan.request.storage_conn

        now = timeutils.utcnow()
        data.alarm_id = str(uuid.uuid4())
        data.user_id = pecan.request.headers.get('X-User-Id')
        data.project_id = pecan.request.headers.get('X-Project-Id')
        data.state_timestamp = wsme.Unset
        change = data.as_dict(storage.models.Alarm)
        data.timestamp = now

        # make sure alarms are unique by name per project.
        alarms = list(conn.get_alarms(name=data.name,
                                      project=data.project_id))
        if len(alarms) > 0:
            error = _("Alarm with that name exists")
            pecan.response.translatable_error = error
            raise wsme.exc.ClientSideError(error)

        try:
            kwargs = data.as_dict(storage.models.Alarm)
            alarm_in = storage.models.Alarm(**kwargs)
        except Exception as ex:
            LOG.exception(ex)
            error = _("Alarm incorrect")
            pecan.response.translatable_error = error
            raise wsme.exc.ClientSideError(error)

        alarm = conn.create_alarm(alarm_in)
        self._record_creation(conn, change, alarm.alarm_id, now)
        return Alarm.from_db_model(alarm)

    @wsme_pecan.wsexpose([Alarm], [Query])
    def get_all(self, q=[]):
        """Return all alarms, based on the query provided.

        :param q: Filter rules for the alarms to be returned.
        """
        kwargs = _query_to_kwargs(q,
                                  pecan.request.storage_conn.get_alarms)
        return [Alarm.from_db_model(m)
                for m in pecan.request.storage_conn.get_alarms(**kwargs)]


class V2Controller(object):
    """Version 2 API controller root."""

    resources = ResourcesController()
    meters = MetersController()
    alarms = AlarmsController()<|MERGE_RESOLUTION|>--- conflicted
+++ resolved
@@ -624,12 +624,6 @@
                 raise wsme.exc.InvalidInput('counter_name', s.counter_name,
                                             'should be %s' % self._id)
 
-<<<<<<< HEAD
-            s.user_id = (s.user_id or
-                         pecan.request.headers.get('X-User-Id'))
-            s.project_id = (s.project_id or
-                            pecan.request.headers.get('X-Project-Id'))
-=======
             if s.message_id:
                 raise wsme.exc.InvalidInput('message_id', s.message_id,
                                             'The message_id must not be set')
@@ -639,7 +633,6 @@
             s.source = '%s:%s' % (s.project_id, (s.source or def_source))
             s.timestamp = (s.timestamp or now)
 
->>>>>>> 774513b5
             if auth_project and auth_project != s.project_id:
                 # non admin user trying to cross post to another project_id
                 auth_msg = 'can not post samples to other projects'
