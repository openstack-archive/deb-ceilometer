# -*- encoding: utf-8 -*-
#
# Copyright © 2012 New Dream Network, LLC (DreamHost)
# Copyright 2013 IBM Corp.
# Copyright © 2013 eNovance <licensing@enovance.com>
#
# Authors: Doug Hellmann <doug.hellmann@dreamhost.com>
#          Angus Salkeld <asalkeld@redhat.com>
#          Eoghan Glynn <eglynn@redhat.com>
#          Julien Danjou <julien@danjou.info>
#
# Licensed under the Apache License, Version 2.0 (the "License"); you may
# not use this file except in compliance with the License. You may obtain
# a copy of the License at
#
#      http://www.apache.org/licenses/LICENSE-2.0
#
# Unless required by applicable law or agreed to in writing, software
# distributed under the License is distributed on an "AS IS" BASIS, WITHOUT
# WARRANTIES OR CONDITIONS OF ANY KIND, either express or implied. See the
# License for the specific language governing permissions and limitations
# under the License.
"""Version 2 of the API.
"""
import ast
import base64
import copy
import datetime
import inspect
import json
import uuid

from oslo.config import cfg
import pecan
from pecan import rest
import six
import wsme
from wsme import types as wtypes
import wsmeext.pecan as wsme_pecan

from ceilometer.api import acl
from ceilometer.openstack.common import context
from ceilometer.openstack.common.gettextutils import _  # noqa
from ceilometer.openstack.common import log
from ceilometer.openstack.common.notifier import api as notify
from ceilometer.openstack.common import strutils
from ceilometer.openstack.common import timeutils
from ceilometer import sample
from ceilometer import storage
from ceilometer import utils


LOG = log.getLogger(__name__)


ALARM_API_OPTS = [
    cfg.BoolOpt('record_history',
                default=True,
                help='Record alarm change events'
                ),
]

cfg.CONF.register_opts(ALARM_API_OPTS, group='alarm')

state_kind = ["ok", "alarm", "insufficient data"]
state_kind_enum = wtypes.Enum(str, *state_kind)
operation_kind = wtypes.Enum(str, 'lt', 'le', 'eq', 'ne', 'ge', 'gt')


class ClientSideError(wsme.exc.ClientSideError):
    def __init__(self, error, status_code=400):
        pecan.response.translatable_error = error
        super(ClientSideError, self).__init__(error, status_code)


class EntityNotFound(ClientSideError):
    def __init__(self, entity, id):
        super(EntityNotFound, self).__init__(
            _("%(entity)s %(id)s Not Found") % {'entity': entity,
                                                'id': id},
            status_code=404)


class BoundedInt(wtypes.UserType):
    basetype = int

    def __init__(self, min=None, max=None):
        self.min = min
        self.max = max

    @property
    def name(self):
        if self.min is not None and self.max is not None:
            return 'int between %d and %d' % (self.min, self.max)
        elif self.min is not None:
            return 'int greater than %d' % self.min
        else:
            return 'int lower than %d' % self.max

    @staticmethod
    def frombasetype(value):
        return int(value) if value is not None else None

    def validate(self, value):
        if self.min is not None and value < self.min:
            error = _('Value %(value)s is invalid (should be greater or equal '
                      'to %(min)s)') % dict(value=value, min=self.min)
            raise ClientSideError(error)

        if self.max is not None and value > self.max:
            error = _('Value %(value)s is invalid (should be lower or equal '
                      'to %(max)s)') % dict(value=value, max=self.max)
            raise ClientSideError(error)
        return value


class AdvEnum(wtypes.wsproperty):
    """Handle default and mandatory for wtypes.Enum
    """
    def __init__(self, name, *args, **kwargs):
        self._name = '_advenum_%s' % name
        self._default = kwargs.pop('default', None)
        mandatory = kwargs.pop('mandatory', False)
        enum = wtypes.Enum(*args, **kwargs)
        super(AdvEnum, self).__init__(datatype=enum, fget=self._get,
                                      fset=self._set, mandatory=mandatory)

    def _get(self, parent):
        if hasattr(parent, self._name):
            value = getattr(parent, self._name)
            return value or self._default
        return self._default

    def _set(self, parent, value):
        if self.datatype.validate(value):
            setattr(parent, self._name, value)


class _Base(wtypes.Base):

    @classmethod
    def from_db_model(cls, m):
        return cls(**(m.as_dict()))

    @classmethod
    def from_db_and_links(cls, m, links):
        return cls(links=links, **(m.as_dict()))

    def as_dict(self, db_model):
        valid_keys = inspect.getargspec(db_model.__init__)[0]
        if 'self' in valid_keys:
            valid_keys.remove('self')
        return self.as_dict_from_keys(valid_keys)

    def as_dict_from_keys(self, keys):
        return dict((k, getattr(self, k))
                    for k in keys
                    if hasattr(self, k) and
                    getattr(self, k) != wsme.Unset)


class Link(_Base):
    """A link representation
    """

    href = wtypes.text
    "The url of a link"

    rel = wtypes.text
    "The name of a link"

    @classmethod
    def sample(cls):
        return cls(href=('http://localhost:8777/v2/meters/volume?'
                         'q.field=resource_id&'
                         'q.value=bd9431c1-8d69-4ad3-803a-8d4a6b89fd36'),
                   rel='volume'
                   )


class Query(_Base):
    """Sample query filter.
    """

    _op = None  # provide a default

    def get_op(self):
        return self._op or 'eq'

    def set_op(self, value):
        self._op = value

    field = wtypes.text
    "The name of the field to test"

    #op = wsme.wsattr(operation_kind, default='eq')
    # this ^ doesn't seem to work.
    op = wsme.wsproperty(operation_kind, get_op, set_op)
    "The comparison operator. Defaults to 'eq'."

    value = wtypes.text
    "The value to compare against the stored data"

    type = wtypes.text
    "The data type of value to compare against the stored data"

    def __repr__(self):
        # for logging calls
        return '<Query %r %s %r %s>' % (self.field,
                                        self.op,
                                        self.value,
                                        self.type)

    @classmethod
    def sample(cls):
        return cls(field='resource_id',
                   op='eq',
                   value='bd9431c1-8d69-4ad3-803a-8d4a6b89fd36',
                   type='string'
                   )

    def as_dict(self):
        return self.as_dict_from_keys(['field', 'op', 'type', 'value'])

    def _get_value_as_type(self, forced_type=None):
        """Convert metadata value to the specified data type.

        This method is called during metadata query to help convert the
        querying metadata to the data type specified by user. If there is no
        data type given, the metadata will be parsed by ast.literal_eval to
        try to do a smart converting.

        NOTE (flwang) Using "_" as prefix to avoid an InvocationError raised
        from wsmeext/sphinxext.py. It's OK to call it outside the Query class.
        Because the "public" side of that class is actually the outside of the
        API, and the "private" side is the API implementation. The method is
        only used in the API implementation, so it's OK.

        :returns: metadata value converted with the specified data type.
        """
        type = forced_type or self.type
        try:
            converted_value = self.value
            if not type:
                try:
                    converted_value = ast.literal_eval(self.value)
                except (ValueError, SyntaxError):
                    msg = _('Failed to convert the metadata value %s'
                            ' automatically') % (self.value)
                    LOG.debug(msg)
            else:
                if type == 'integer':
                    converted_value = int(self.value)
                elif type == 'float':
                    converted_value = float(self.value)
                elif type == 'boolean':
                    converted_value = strutils.bool_from_string(self.value)
                elif type == 'string':
                    converted_value = self.value
                else:
                    # For now, this method only support integer, float,
                    # boolean and and string as the metadata type. A TypeError
                    # will be raised for any other type.
                    raise TypeError()
        except ValueError:
            msg = _('Failed to convert the metadata value %(value)s'
                    ' to the expected data type %(type)s.') % \
                {'value': self.value, 'type': type}
            raise ClientSideError(msg)
        except TypeError:
            msg = _('The data type %s is not supported. The supported'
                    ' data type list is: integer, float, boolean and'
                    ' string.') % (type)
            raise ClientSideError(msg)
        except Exception:
            msg = _('Unexpected exception converting %(value)s to'
                    ' the expected data type %(type)s.') % \
                {'value': self.value, 'type': type}
            raise ClientSideError(msg)
        return converted_value


<<<<<<< HEAD
class ProjectNotAuthorized(Exception):
    code = 401

    def __init__(self, id):
        super(ProjectNotAuthorized, self).__init__(
            _("Not Authorized to access project %s") % id)
=======
class ProjectNotAuthorized(ClientSideError):
    def __init__(self, id):
        super(ProjectNotAuthorized, self).__init__(
            _("Not Authorized to access project %s") % id,
            status_code=401)
>>>>>>> 83199dc8


def _get_auth_project(on_behalf_of=None):
    # when an alarm is created by an admin on behalf of another tenant
    # we must ensure for:
    # - threshold alarm, that an implicit query constraint on project_id is
    #   added so that admin-level visibility on statistics is not leaked
    # - combination alarm, that alarm ids verification is scoped to
    #   alarms owned by the alarm project.
    # hence for null auth_project (indicating admin-ness) we check if
    # the creating tenant differs from the tenant on whose behalf the
    # alarm is being created
    auth_project = acl.get_limited_to_project(pecan.request.headers)
    created_by = pecan.request.headers.get('X-Project-Id')
    is_admin = auth_project is None

    if is_admin and on_behalf_of != created_by:
        auth_project = on_behalf_of
    return auth_project


def _sanitize_query(query, db_func, on_behalf_of=None):
    '''Check the query to see if:
    1) the request is coming from admin - then allow full visibility
    2) non-admin - make sure that the query includes the requester's
    project.
    '''
    q = copy.copy(query)

    auth_project = _get_auth_project(on_behalf_of)
    if auth_project:
        _verify_query_segregation(q, auth_project)

        proj_q = [i for i in q if i.field == 'project_id']
        valid_keys = inspect.getargspec(db_func)[0]
        if not proj_q and 'on_behalf_of' not in valid_keys:
            # The user is restricted, but they didn't specify a project
            # so add it for them.
            q.append(Query(field='project_id',
                           op='eq',
                           value=auth_project))
    return q


def _verify_query_segregation(query, auth_project=None):
    '''Ensure non-admin queries are not constrained to another project.'''
    auth_project = (auth_project or
                    acl.get_limited_to_project(pecan.request.headers))
    if auth_project:
        for q in query:
            if q.field == 'project_id' and (auth_project != q.value or
                                            q.op != 'eq'):
                raise ProjectNotAuthorized(q.value)


def _validate_query(query, db_func, internal_keys=[]):
    _verify_query_segregation(query)

    valid_keys = inspect.getargspec(db_func)[0]
    internal_keys.append('self')
    valid_keys = set(valid_keys) - set(internal_keys)
    translation = {'user_id': 'user',
                   'project_id': 'project',
                   'resource_id': 'resource'}
    has_timestamp = False
    for i in query:
        if i.field == 'timestamp':
            has_timestamp = True
            if i.op not in ('lt', 'le', 'gt', 'ge'):
                raise wsme.exc.InvalidInput('op', i.op,
                                            'unimplemented operator for %s' %
                                            i.field)
        else:
            if i.op == 'eq':
                if i.field == 'search_offset':
                    has_timestamp = True
                elif i.field == 'enabled':
                    i._get_value_as_type('boolean')
                elif i.field.startswith('metadata.'):
                    i._get_value_as_type()
                elif i.field.startswith('resource_metadata.'):
                    i._get_value_as_type()
                else:
                    key = translation.get(i.field, i.field)
                    if key not in valid_keys:
                        msg = ("unrecognized field in query: %s, "
                               "valid keys: %s") % (query, valid_keys)
                        raise wsme.exc.UnknownArgument(key, msg)
            else:
                raise wsme.exc.InvalidInput('op', i.op,
                                            'unimplemented operator for %s' %
                                            i.field)

    if has_timestamp and not ('start' in valid_keys or
                              'start_timestamp' in valid_keys):
        raise wsme.exc.UnknownArgument('timestamp',
                                       "not valid for this resource")


def _query_to_kwargs(query, db_func, internal_keys=[]):
    _validate_query(query, db_func, internal_keys=internal_keys)
    query = _sanitize_query(query, db_func)
    internal_keys.append('self')
    valid_keys = set(inspect.getargspec(db_func)[0]) - set(internal_keys)
    translation = {'user_id': 'user',
                   'project_id': 'project',
                   'resource_id': 'resource'}
    stamp = {}
    metaquery = {}
    kwargs = {}
    for i in query:
        if i.field == 'timestamp':
            if i.op in ('lt', 'le'):
                stamp['end_timestamp'] = i.value
                stamp['end_timestamp_op'] = i.op
            elif i.op in ('gt', 'ge'):
                stamp['start_timestamp'] = i.value
                stamp['start_timestamp_op'] = i.op
        else:
            if i.op == 'eq':
                if i.field == 'search_offset':
                    stamp['search_offset'] = i.value
                elif i.field == 'enabled':
                    kwargs[i.field] = i._get_value_as_type('boolean')
                elif i.field.startswith('metadata.'):
                    metaquery[i.field] = i._get_value_as_type()
                elif i.field.startswith('resource_metadata.'):
                    metaquery[i.field[9:]] = i._get_value_as_type()
                else:
                    key = translation.get(i.field, i.field)
                    kwargs[key] = i.value

    if metaquery and 'metaquery' in valid_keys:
        kwargs['metaquery'] = metaquery
    if stamp:
        q_ts = _get_query_timestamps(stamp)
        if 'start' in valid_keys:
            kwargs['start'] = q_ts['query_start']
            kwargs['end'] = q_ts['query_end']
        elif 'start_timestamp' in valid_keys:
            kwargs['start_timestamp'] = q_ts['query_start']
            kwargs['end_timestamp'] = q_ts['query_end']
        if 'start_timestamp_op' in stamp:
            kwargs['start_timestamp_op'] = stamp['start_timestamp_op']
        if 'end_timestamp_op' in stamp:
            kwargs['end_timestamp_op'] = stamp['end_timestamp_op']

    return kwargs


def _validate_groupby_fields(groupby_fields):
    """Checks that the list of groupby fields from request is valid and
    if all fields are valid, returns fields with duplicates removed

    """
    # NOTE(terriyu): Currently, metadata fields are not supported in our
    # group by statistics implementation
    valid_fields = set(['user_id', 'resource_id', 'project_id', 'source'])

    invalid_fields = set(groupby_fields) - valid_fields
    if invalid_fields:
        raise wsme.exc.UnknownArgument(invalid_fields,
                                       "Invalid groupby fields")

    # Remove duplicate fields
    # NOTE(terriyu): This assumes that we don't care about the order of the
    # group by fields.
    return list(set(groupby_fields))


def _get_query_timestamps(args={}):
    """Return any optional timestamp information in the request.

    Determine the desired range, if any, from the GET arguments. Set
    up the query range using the specified offset.

    [query_start ... start_timestamp ... end_timestamp ... query_end]

    Returns a dictionary containing:

    query_start: First timestamp to use for query
    start_timestamp: start_timestamp parameter from request
    query_end: Final timestamp to use for query
    end_timestamp: end_timestamp parameter from request
    search_offset: search_offset parameter from request

    """
    search_offset = int(args.get('search_offset', 0))

    start_timestamp = args.get('start_timestamp')
    if start_timestamp:
        start_timestamp = timeutils.parse_isotime(start_timestamp)
        start_timestamp = start_timestamp.replace(tzinfo=None)
        query_start = (start_timestamp -
                       datetime.timedelta(minutes=search_offset))
    else:
        query_start = None

    end_timestamp = args.get('end_timestamp')
    if end_timestamp:
        end_timestamp = timeutils.parse_isotime(end_timestamp)
        end_timestamp = end_timestamp.replace(tzinfo=None)
        query_end = end_timestamp + datetime.timedelta(minutes=search_offset)
    else:
        query_end = None

    return {'query_start': query_start,
            'query_end': query_end,
            'start_timestamp': start_timestamp,
            'end_timestamp': end_timestamp,
            'search_offset': search_offset,
            }


def _flatten_metadata(metadata):
    """Return flattened resource metadata without nested structures
    and with all values converted to unicode strings.
    """
    if metadata:
        return dict((k, unicode(v))
                    for k, v in utils.recursive_keypairs(metadata,
                                                         separator='.')
                    if type(v) not in set([list, set]))
    return {}


def _make_link(rel_name, url, type, type_arg, query=None):
    query_str = ''
    if query:
        query_str = '?q.field=%s&q.value=%s' % (query['field'],
                                                query['value'])
    return Link(href=('%s/v2/%s/%s%s') % (url, type, type_arg, query_str),
                rel=rel_name)


def _send_notification(event, payload):
    notification = event.replace(" ", "_")
    notification = "alarm.%s" % notification
    notify.notify(None, notify.publisher_id("ceilometer.api"),
                  notification, notify.INFO, payload)


class Sample(_Base):
    """A single measurement for a given meter and resource.
    """

    source = wtypes.text
    "The ID of the source that identifies where the sample comes from"

    counter_name = wsme.wsattr(wtypes.text, mandatory=True)
    "The name of the meter"
    # FIXME(dhellmann): Make this meter_name?

    counter_type = wsme.wsattr(wtypes.text, mandatory=True)
    "The type of the meter (see :ref:`measurements`)"
    # FIXME(dhellmann): Make this meter_type?

    counter_unit = wsme.wsattr(wtypes.text, mandatory=True)
    "The unit of measure for the value in counter_volume"
    # FIXME(dhellmann): Make this meter_unit?

    counter_volume = wsme.wsattr(float, mandatory=True)
    "The actual measured value"

    user_id = wtypes.text
    "The ID of the user who last triggered an update to the resource"

    project_id = wtypes.text
    "The ID of the project or tenant that owns the resource"

    resource_id = wsme.wsattr(wtypes.text, mandatory=True)
    "The ID of the :class:`Resource` for which the measurements are taken"

    timestamp = datetime.datetime
    "UTC date and time when the measurement was made"

    resource_metadata = {wtypes.text: wtypes.text}
    "Arbitrary metadata associated with the resource"

    message_id = wtypes.text
    "A unique identifier for the sample"

    def __init__(self, counter_volume=None, resource_metadata={},
                 timestamp=None, **kwds):
        if counter_volume is not None:
            counter_volume = float(counter_volume)
        resource_metadata = _flatten_metadata(resource_metadata)
        # this is to make it easier for clients to pass a timestamp in
        if timestamp and isinstance(timestamp, basestring):
            timestamp = timeutils.parse_isotime(timestamp)

        super(Sample, self).__init__(counter_volume=counter_volume,
                                     resource_metadata=resource_metadata,
                                     timestamp=timestamp, **kwds)

        if self.resource_metadata in (wtypes.Unset, None):
            self.resource_metadata = {}

    @classmethod
    def sample(cls):
        return cls(source='openstack',
                   counter_name='instance',
                   counter_type='gauge',
                   counter_unit='instance',
                   counter_volume=1,
                   resource_id='bd9431c1-8d69-4ad3-803a-8d4a6b89fd36',
                   project_id='35b17138-b364-4e6a-a131-8f3099c5be68',
                   user_id='efd87807-12d2-4b38-9c70-5f5c2ac427ff',
                   timestamp=datetime.datetime.utcnow(),
                   resource_metadata={'name1': 'value1',
                                      'name2': 'value2'},
                   message_id='5460acce-4fd6-480d-ab18-9735ec7b1996',
                   )


class Statistics(_Base):
    """Computed statistics for a query.
    """

    groupby = {wtypes.text: wtypes.text}
    "Dictionary of field names for group, if groupby statistics are requested"

    unit = wtypes.text
    "The unit type of the data set"

    min = float
    "The minimum volume seen in the data"

    max = float
    "The maximum volume seen in the data"

    avg = float
    "The average of all of the volume values seen in the data"

    sum = float
    "The total of all of the volume values seen in the data"

    count = int
    "The number of samples seen"

    duration = float
    "The difference, in seconds, between the oldest and newest timestamp"

    duration_start = datetime.datetime
    "UTC date and time of the earliest timestamp, or the query start time"

    duration_end = datetime.datetime
    "UTC date and time of the oldest timestamp, or the query end time"

    period = int
    "The difference, in seconds, between the period start and end"

    period_start = datetime.datetime
    "UTC date and time of the period start"

    period_end = datetime.datetime
    "UTC date and time of the period end"

    def __init__(self, start_timestamp=None, end_timestamp=None, **kwds):
        super(Statistics, self).__init__(**kwds)
        self._update_duration(start_timestamp, end_timestamp)

    def _update_duration(self, start_timestamp, end_timestamp):
        # "Clamp" the timestamps we return to the original time
        # range, excluding the offset.
        if (start_timestamp and
                self.duration_start and
                self.duration_start < start_timestamp):
            self.duration_start = start_timestamp
            LOG.debug(_('clamping min timestamp to range'))
        if (end_timestamp and
                self.duration_end and
                self.duration_end > end_timestamp):
            self.duration_end = end_timestamp
            LOG.debug(_('clamping max timestamp to range'))

        # If we got valid timestamps back, compute a duration in seconds.
        #
        # If the min > max after clamping then we know the
        # timestamps on the samples fell outside of the time
        # range we care about for the query, so treat them as
        # "invalid."
        #
        # If the timestamps are invalid, return None as a
        # sentinal indicating that there is something "funny"
        # about the range.
        if (self.duration_start and
                self.duration_end and
                self.duration_start <= self.duration_end):
            self.duration = timeutils.delta_seconds(self.duration_start,
                                                    self.duration_end)
        else:
            self.duration_start = self.duration_end = self.duration = None

    @classmethod
    def sample(cls):
        return cls(unit='GiB',
                   min=1,
                   max=9,
                   avg=4.5,
                   sum=45,
                   count=10,
                   duration_start=datetime.datetime(2013, 1, 4, 16, 42),
                   duration_end=datetime.datetime(2013, 1, 4, 16, 47),
                   period=7200,
                   period_start=datetime.datetime(2013, 1, 4, 16, 00),
                   period_end=datetime.datetime(2013, 1, 4, 18, 00),
                   )


class MeterController(rest.RestController):
    """Manages operations on a single meter.
    """
    _custom_actions = {
        'statistics': ['GET'],
    }

    def __init__(self, meter_id):
        pecan.request.context['meter_id'] = meter_id
        self._id = meter_id

    @wsme_pecan.wsexpose([Sample], [Query], int)
    def get_all(self, q=[], limit=None):
        """Return samples for the meter.

        :param q: Filter rules for the data to be returned.
        :param limit: Maximum number of samples to return.
        """
        if limit and limit < 0:
            raise ValueError("Limit must be positive")
        kwargs = _query_to_kwargs(q, storage.SampleFilter.__init__)
        kwargs['meter'] = self._id
        f = storage.SampleFilter(**kwargs)
        return [Sample.from_db_model(e)
                for e in pecan.request.storage_conn.get_samples(f, limit=limit)
                ]

    @wsme_pecan.wsexpose([Sample], body=[Sample])
    def post(self, samples):
        """Post a list of new Samples to Ceilometer.

        :param samples: a list of samples within the request body.
        """
        now = timeutils.utcnow()
        auth_project = acl.get_limited_to_project(pecan.request.headers)
        def_source = pecan.request.cfg.sample_source
        def_project_id = pecan.request.headers.get('X-Project-Id')
        def_user_id = pecan.request.headers.get('X-User-Id')

        published_samples = []
        for s in samples:
            if self._id != s.counter_name:
                raise wsme.exc.InvalidInput('counter_name', s.counter_name,
                                            'should be %s' % self._id)

            if s.message_id:
                raise wsme.exc.InvalidInput('message_id', s.message_id,
                                            'The message_id must not be set')

            if s.counter_type not in sample.TYPES:
                raise wsme.exc.InvalidInput('counter_type', s.counter_type,
                                            'The counter type must be: ' +
                                            ', '.join(sample.TYPES))

            s.user_id = (s.user_id or def_user_id)
            s.project_id = (s.project_id or def_project_id)
            s.source = '%s:%s' % (s.project_id, (s.source or def_source))
            s.timestamp = (s.timestamp or now)

            if auth_project and auth_project != s.project_id:
                # non admin user trying to cross post to another project_id
                auth_msg = 'can not post samples to other projects'
                raise wsme.exc.InvalidInput('project_id', s.project_id,
                                            auth_msg)

            published_sample = sample.Sample(
                name=s.counter_name,
                type=s.counter_type,
                unit=s.counter_unit,
                volume=s.counter_volume,
                user_id=s.user_id,
                project_id=s.project_id,
                resource_id=s.resource_id,
                timestamp=s.timestamp.isoformat(),
                resource_metadata=s.resource_metadata,
                source=s.source)
            published_samples.append(published_sample)

            s.message_id = published_sample.id

        with pecan.request.pipeline_manager.publisher(
                context.get_admin_context()) as publisher:
            publisher(published_samples)

        return samples

    @wsme_pecan.wsexpose([Statistics], [Query], [unicode], int)
    def statistics(self, q=[], groupby=[], period=None):
        """Computes the statistics of the samples in the time range given.

        :param q: Filter rules for the data to be returned.
        :param groupby: Fields for group by aggregation
        :param period: Returned result will be an array of statistics for a
                       period long of that number of seconds.
        """
        if period and period < 0:
            raise ClientSideError(_("Period must be positive."))

        kwargs = _query_to_kwargs(q, storage.SampleFilter.__init__)
        kwargs['meter'] = self._id
        f = storage.SampleFilter(**kwargs)
        g = _validate_groupby_fields(groupby)
        computed = pecan.request.storage_conn.get_meter_statistics(f,
                                                                   period,
                                                                   g)
        LOG.debug(_('computed value coming from %r'),
                  pecan.request.storage_conn)
        # Find the original timestamp in the query to use for clamping
        # the duration returned in the statistics.
        start = end = None
        for i in q:
            if i.field == 'timestamp' and i.op in ('lt', 'le'):
                end = timeutils.parse_isotime(i.value).replace(tzinfo=None)
            elif i.field == 'timestamp' and i.op in ('gt', 'ge'):
                start = timeutils.parse_isotime(i.value).replace(tzinfo=None)

        return [Statistics(start_timestamp=start,
                           end_timestamp=end,
                           **c.as_dict())
                for c in computed]


class Meter(_Base):
    """One category of measurements.
    """

    name = wtypes.text
    "The unique name for the meter"

    type = wtypes.Enum(str, *sample.TYPES)
    "The meter type (see :ref:`measurements`)"

    unit = wtypes.text
    "The unit of measure"

    resource_id = wtypes.text
    "The ID of the :class:`Resource` for which the measurements are taken"

    project_id = wtypes.text
    "The ID of the project or tenant that owns the resource"

    user_id = wtypes.text
    "The ID of the user who last triggered an update to the resource"

    source = wtypes.text
    "The ID of the source that identifies where the meter comes from"

    meter_id = wtypes.text
    "The unique identifier for the meter"

    def __init__(self, **kwargs):
        meter_id = base64.encodestring('%s+%s' % (kwargs['resource_id'],
                                                  kwargs['name']))
        kwargs['meter_id'] = meter_id
        super(Meter, self).__init__(**kwargs)

    @classmethod
    def sample(cls):
        return cls(name='instance',
                   type='gauge',
                   unit='instance',
                   resource_id='bd9431c1-8d69-4ad3-803a-8d4a6b89fd36',
                   project_id='35b17138-b364-4e6a-a131-8f3099c5be68',
                   user_id='efd87807-12d2-4b38-9c70-5f5c2ac427ff',
                   source='openstack',
                   )


class MetersController(rest.RestController):
    """Works on meters."""

    @pecan.expose()
    def _lookup(self, meter_id, *remainder):
        # NOTE(gordc): drop last path if empty (Bug #1202739)
        if remainder and not remainder[-1]:
            remainder = remainder[:-1]
        return MeterController(meter_id), remainder

    @wsme_pecan.wsexpose([Meter], [Query])
    def get_all(self, q=[]):
        """Return all known meters, based on the data recorded so far.

        :param q: Filter rules for the meters to be returned.
        """
        kwargs = _query_to_kwargs(q, pecan.request.storage_conn.get_meters)
        return [Meter.from_db_model(m)
                for m in pecan.request.storage_conn.get_meters(**kwargs)]


class Resource(_Base):
    """An externally defined object for which samples have been received.
    """

    resource_id = wtypes.text
    "The unique identifier for the resource"

    project_id = wtypes.text
    "The ID of the owning project or tenant"

    user_id = wtypes.text
    "The ID of the user who created the resource or updated it last"

    timestamp = datetime.datetime
    "UTC date and time of the last update to any meter for the resource"

    metadata = {wtypes.text: wtypes.text}
    "Arbitrary metadata associated with the resource"

    links = [Link]
    "A list containing a self link and associated meter links"

    source = wtypes.text
    "The source where the resource come from"

    def __init__(self, metadata={}, **kwds):
        metadata = _flatten_metadata(metadata)
        super(Resource, self).__init__(metadata=metadata, **kwds)

    @classmethod
    def sample(cls):
        return cls(resource_id='bd9431c1-8d69-4ad3-803a-8d4a6b89fd36',
                   project_id='35b17138-b364-4e6a-a131-8f3099c5be68',
                   user_id='efd87807-12d2-4b38-9c70-5f5c2ac427ff',
                   timestamp=datetime.datetime.utcnow(),
                   source="openstack",
                   metadata={'name1': 'value1',
                             'name2': 'value2'},
                   links=[Link(href=('http://localhost:8777/v2/resources/'
                                     'bd9431c1-8d69-4ad3-803a-8d4a6b89fd36'),
                               rel='self'),
                          Link(href=('http://localhost:8777/v2/meters/volume?'
                                     'q.field=resource_id&'
                                     'q.value=bd9431c1-8d69-4ad3-803a-'
                                     '8d4a6b89fd36'),
                               rel='volume')],
                   )


class ResourcesController(rest.RestController):
    """Works on resources."""

    def _resource_links(self, resource_id):
        links = [_make_link('self', pecan.request.host_url, 'resources',
                            resource_id)]
        for meter in pecan.request.storage_conn.get_meters(resource=
                                                           resource_id):
            query = {'field': 'resource_id', 'value': resource_id}
            links.append(_make_link(meter.name, pecan.request.host_url,
                                    'meters', meter.name, query=query))
        return links

    @wsme_pecan.wsexpose(Resource, unicode)
    def get_one(self, resource_id):
        """Retrieve details about one resource.

        :param resource_id: The UUID of the resource.
        """
        authorized_project = acl.get_limited_to_project(pecan.request.headers)
        resources = list(pecan.request.storage_conn.get_resources(
            resource=resource_id, project=authorized_project))
        if not resources:
            raise EntityNotFound(_('Resource'), resource_id)
        return Resource.from_db_and_links(resources[0],
                                          self._resource_links(resource_id))

    @wsme_pecan.wsexpose([Resource], [Query])
    def get_all(self, q=[]):
        """Retrieve definitions of all of the resources.

        :param q: Filter rules for the resources to be returned.
        """
        kwargs = _query_to_kwargs(q, pecan.request.storage_conn.get_resources)
        resources = [
            Resource.from_db_and_links(r,
                                       self._resource_links(r.resource_id))
            for r in pecan.request.storage_conn.get_resources(**kwargs)]
        return resources


class AlarmThresholdRule(_Base):
    meter_name = wsme.wsattr(wtypes.text, mandatory=True)
    "The name of the meter"

    #FIXME(sileht): default doesn't work
    #workaround: default is set in validate method
    query = wsme.wsattr([Query], default=[])
    """The query to find the data for computing statistics.
    Ownership settings are automatically included based on the Alarm owner.
    """

    period = wsme.wsattr(BoundedInt(min=1), default=60)
    "The time range in seconds over which query"

    comparison_operator = AdvEnum('comparison_operator', str,
                                  'lt', 'le', 'eq', 'ne', 'ge', 'gt',
                                  default='eq')
    "The comparison against the alarm threshold"

    threshold = wsme.wsattr(float, mandatory=True)
    "The threshold of the alarm"

    statistic = AdvEnum('statistic', str, 'max', 'min', 'avg', 'sum',
                        'count', default='avg')
    "The statistic to compare to the threshold"

    evaluation_periods = wsme.wsattr(BoundedInt(min=1), default=1)
    "The number of historical periods to evaluate the threshold"

    def __init__(self, query=None, **kwargs):
        if query:
            query = [Query(**q) for q in query]
        super(AlarmThresholdRule, self).__init__(query=query, **kwargs)

    @staticmethod
    def validate(threshold_rule):
        #note(sileht): wsme default doesn't work in some case
        #workaround for https://bugs.launchpad.net/wsme/+bug/1227039
        if not threshold_rule.query:
            threshold_rule.query = []

        timestamp_keys = ['timestamp', 'start', 'start_timestamp' 'end',
                          'end_timestamp']
        _validate_query(threshold_rule.query, storage.SampleFilter.__init__,
                        internal_keys=timestamp_keys)
        return threshold_rule

    @property
    def default_description(self):
        return _(
            'Alarm when %(meter_name)s is %(comparison_operator)s a '
            '%(statistic)s of %(threshold)s over %(period)s seconds') % \
            dict(comparison_operator=self.comparison_operator,
                 statistic=self.statistic,
                 threshold=self.threshold,
                 meter_name=self.meter_name,
                 period=self.period)

    def as_dict(self):
        rule = self.as_dict_from_keys(['period', 'comparison_operator',
                                       'threshold', 'statistic',
                                       'evaluation_periods', 'meter_name'])
        rule['query'] = [q.as_dict() for q in self.query]
        return rule

    @classmethod
    def sample(cls):
        return cls(meter_name='cpu_util',
                   period=60,
                   evaluation_periods=1,
                   threshold=300.0,
                   statistic='avg',
                   comparison_operator='gt',
                   query=[{'field': 'resource_id',
                           'value': '2a4d689b-f0b8-49c1-9eef-87cae58d80db',
                           'op': 'eq',
                           'type': 'string'}])


class AlarmCombinationRule(_Base):
    operator = AdvEnum('operator', str, 'or', 'and', default='and')
    "How to combine the sub-alarms"

    alarm_ids = wsme.wsattr([wtypes.text], mandatory=True)
    "List of alarm identifiers to combine"

    @property
    def default_description(self):
        return _('Combined state of alarms %s') % self.operator.join(
            self.alarm_ids)

    def as_dict(self):
        return self.as_dict_from_keys(['operator', 'alarm_ids'])

    @classmethod
    def sample(cls):
        return cls(operator='or',
                   alarm_ids=['739e99cb-c2ec-4718-b900-332502355f38',
                              '153462d0-a9b8-4b5b-8175-9e4b05e9b856'])

<<<<<<< HEAD
    @staticmethod
    def validate(combination_rule):
        #note(sileht): wsme mandatory doesn't works as expected
        #workaround for https://bugs.launchpad.net/wsme/+bug/1227004
        if not combination_rule.alarm_ids:
            error = _("combination_rule/alarm_ids is mandatory")
            pecan.response.translatable_error = error
            raise wsme.exc.ClientSideError(unicode(error))

        return combination_rule

=======
>>>>>>> 83199dc8

class Alarm(_Base):
    """Representation of an alarm.

    .. note::
        combination_rule and threshold_rule are mutually exclusive.
    """

    alarm_id = wtypes.text
    "The UUID of the alarm"

    name = wsme.wsattr(wtypes.text, mandatory=True)
    "The name for the alarm"

    _description = None  # provide a default

    def get_description(self):
        rule = getattr(self, '%s_rule' % self.type, None)
        if not self._description and rule:
            return six.text_type(rule.default_description)
        return self._description

    def set_description(self, value):
        self._description = value

    description = wsme.wsproperty(wtypes.text, get_description,
                                  set_description)
    "The description of the alarm"

    enabled = wsme.wsattr(bool, default=True)
    "This alarm is enabled?"

    ok_actions = wsme.wsattr([wtypes.text], default=[])
    "The actions to do when alarm state change to ok"

    alarm_actions = wsme.wsattr([wtypes.text], default=[])
    "The actions to do when alarm state change to alarm"

    insufficient_data_actions = wsme.wsattr([wtypes.text], default=[])
    "The actions to do when alarm state change to insufficient data"

    repeat_actions = wsme.wsattr(bool, default=False)
    "The actions should be re-triggered on each evaluation cycle"

    type = AdvEnum('type', str, 'threshold', 'combination', mandatory=True)
    "Explicit type specifier to select which rule to follow below."

    threshold_rule = AlarmThresholdRule
    "Describe when to trigger the alarm based on computed statistics"

    combination_rule = AlarmCombinationRule
    """Describe when to trigger the alarm based on combining the state of
    other alarms"""

    # These settings are ignored in the PUT or POST operations, but are
    # filled in for GET
    project_id = wtypes.text
    "The ID of the project or tenant that owns the alarm"

    user_id = wtypes.text
    "The ID of the user who created the alarm"

    timestamp = datetime.datetime
    "The date of the last alarm definition update"

    state = AdvEnum('state', str, *state_kind,
                    default='insufficient data')
    "The state offset the alarm"

    state_timestamp = datetime.datetime
    "The date of the last alarm state changed"

    def __init__(self, rule=None, **kwargs):
        super(Alarm, self).__init__(**kwargs)

        if rule:
            if self.type == 'threshold':
                self.threshold_rule = AlarmThresholdRule(**rule)
            elif self.type == 'combination':
                self.combination_rule = AlarmCombinationRule(**rule)

    @staticmethod
    def validate(alarm):
        if (alarm.threshold_rule == wtypes.Unset
                and alarm.combination_rule == wtypes.Unset):
            error = _("either threshold_rule or combination_rule "
                      "must be set")
            raise ClientSideError(error)

        if alarm.threshold_rule:
            # ensure an implicit constraint on project_id is added to
            # the query if not already present
            alarm.threshold_rule.query = _sanitize_query(
                alarm.threshold_rule.query,
                storage.SampleFilter.__init__,
                on_behalf_of=alarm.project_id
            )
        elif alarm.combination_rule:
            auth_project = _get_auth_project(alarm.project_id)
            for id in alarm.combination_rule.alarm_ids:
                alarms = list(pecan.request.storage_conn.get_alarms(
                    alarm_id=id, project=auth_project))
                if not alarms:
                    error = _("Alarm %s doesn't exist") % id
                    pecan.response.translatable_error = error
                    raise wsme.exc.ClientSideError(unicode(error))

        if alarm.threshold_rule and alarm.combination_rule:
            error = _("threshold_rule and combination_rule "
                      "cannot be set at the same time")
            raise ClientSideError(error)

        if alarm.threshold_rule:
            # ensure an implicit constraint on project_id is added to
            # the query if not already present
            alarm.threshold_rule.query = _sanitize_query(
                alarm.threshold_rule.query,
                storage.SampleFilter.__init__,
                on_behalf_of=alarm.project_id
            )
        elif alarm.combination_rule:
            project = _get_auth_project(alarm.project_id
                                        if alarm.project_id != wtypes.Unset
                                        else None)
            for id in alarm.combination_rule.alarm_ids:
                alarms = list(pecan.request.storage_conn.get_alarms(
                    alarm_id=id, project=project))
                if not alarms:
                    raise ClientSideError(_("Alarm %s doesn't exist") % id)

        return alarm

    @classmethod
    def sample(cls):
        return cls(alarm_id=None,
                   name="SwiftObjectAlarm",
                   description="An alarm",
                   type='threshold',
                   threshold_rule=None,
                   combination_rule=None,
                   user_id="c96c887c216949acbdfbd8b494863567",
                   project_id="c96c887c216949acbdfbd8b494863567",
                   enabled=True,
                   timestamp=datetime.datetime.utcnow(),
                   state="ok",
                   state_timestamp=datetime.datetime.utcnow(),
                   ok_actions=["http://site:8000/ok"],
                   alarm_actions=["http://site:8000/alarm"],
                   insufficient_data_actions=["http://site:8000/nodata"],
                   repeat_actions=False,
                   )

    def as_dict(self, db_model):
        d = super(Alarm, self).as_dict(db_model)
        for k in d:
            if k.endswith('_rule'):
                del d[k]
        d['rule'] = getattr(self, "%s_rule" % self.type).as_dict()
        return d


class AlarmChange(_Base):
    """Representation of an event in an alarm's history
    """

    event_id = wtypes.text
    "The UUID of the change event"

    alarm_id = wtypes.text
    "The UUID of the alarm"

    type = wtypes.Enum(str,
                       'creation',
                       'rule change',
                       'state transition',
                       'deletion')
    "The type of change"

    detail = wtypes.text
    "JSON fragment describing change"

    project_id = wtypes.text
    "The project ID of the initiating identity"

    user_id = wtypes.text
    "The user ID of the initiating identity"

    on_behalf_of = wtypes.text
    "The tenant on behalf of which the change is being made"

    timestamp = datetime.datetime
    "The time/date of the alarm change"

    @classmethod
    def sample(cls):
        return cls(alarm_id='e8ff32f772a44a478182c3fe1f7cad6a',
                   type='rule change',
                   detail='{"threshold": 42.0, "evaluation_periods": 4}',
                   user_id="3e5d11fda79448ac99ccefb20be187ca",
                   project_id="b6f16144010811e387e4de429e99ee8c",
                   on_behalf_of="92159030020611e3b26dde429e99ee8c",
                   timestamp=datetime.datetime.utcnow(),
                   )


class AlarmController(rest.RestController):
    """Manages operations on a single alarm.
    """

    _custom_actions = {
        'history': ['GET'],
        'state': ['PUT', 'GET'],
    }

    def __init__(self, alarm_id):
        pecan.request.context['alarm_id'] = alarm_id
        self._id = alarm_id

    def _alarm(self):
        self.conn = pecan.request.storage_conn
        auth_project = acl.get_limited_to_project(pecan.request.headers)
        alarms = list(self.conn.get_alarms(alarm_id=self._id,
                                           project=auth_project))
        if len(alarms) < 1:
            raise EntityNotFound(_('Alarm'), self._id)
        return alarms[0]

    def _record_change(self, data, now, on_behalf_of=None, type=None):
        if not cfg.CONF.alarm.record_history:
            return
        type = type or storage.models.AlarmChange.RULE_CHANGE
        scrubbed_data = utils.stringify_timestamps(data)
        detail = json.dumps(scrubbed_data)
        user_id = pecan.request.headers.get('X-User-Id')
        project_id = pecan.request.headers.get('X-Project-Id')
        on_behalf_of = on_behalf_of or project_id
        payload = dict(event_id=str(uuid.uuid4()),
                       alarm_id=self._id,
                       type=type,
                       detail=detail,
                       user_id=user_id,
                       project_id=project_id,
                       on_behalf_of=on_behalf_of,
                       timestamp=now)

        try:
            self.conn.record_alarm_change(payload)
        except NotImplementedError:
            pass

        # Revert to the pre-json'ed details ...
        payload['detail'] = scrubbed_data
        _send_notification(type, payload)

    @wsme_pecan.wsexpose(Alarm)
    def get(self):
        """Return this alarm.
        """
        return Alarm.from_db_model(self._alarm())

    @wsme_pecan.wsexpose(Alarm, body=Alarm)
    def put(self, data):
        """Modify this alarm.

        :param data: a alarm within the request body.
        """
        # Ensure alarm exists
        alarm_in = self._alarm()

        now = timeutils.utcnow()

        data.alarm_id = self._id
        user, project = acl.get_limited_to(pecan.request.headers)
        if user:
            data.user_id = user
        elif data.user_id == wtypes.Unset:
            data.user_id = alarm_in.user_id
        if project:
            data.project_id = project
        elif data.project_id == wtypes.Unset:
            data.project_id = alarm_in.project_id
        data.timestamp = now
        if alarm_in.state != data.state:
            data.state_timestamp = now
        else:
            data.state_timestamp = alarm_in.state_timestamp

        old_alarm = Alarm.from_db_model(alarm_in).as_dict(storage.models.Alarm)
        updated_alarm = data.as_dict(storage.models.Alarm)
        try:
            alarm_in = storage.models.Alarm(**updated_alarm)
        except Exception:
            LOG.exception(_("Error while putting alarm: %s") % updated_alarm)
            raise ClientSideError(_("Alarm incorrect"))

        alarm = self.conn.update_alarm(alarm_in)

        change = dict((k, v) for k, v in updated_alarm.items()
                      if v != old_alarm[k] and k not in
                      ['timestamp', 'state_timestamp'])
        self._record_change(change, now, on_behalf_of=alarm.project_id)
        return Alarm.from_db_model(alarm)

    @wsme_pecan.wsexpose(None, status_code=204)
    def delete(self):
        """Delete this alarm.
        """
        # ensure alarm exists before deleting
        alarm = self._alarm()
        self.conn.delete_alarm(alarm.alarm_id)
        change = Alarm.from_db_model(alarm).as_dict(storage.models.Alarm)
        self._record_change(change,
                            timeutils.utcnow(),
                            type=storage.models.AlarmChange.DELETION)

    # TODO(eglynn): add pagination marker to signature once overall
    #               API support for pagination is finalized
    @wsme_pecan.wsexpose([AlarmChange], [Query])
    def history(self, q=[]):
        """Assembles the alarm history requested.

        :param q: Filter rules for the changes to be described.
        """
        # allow history to be returned for deleted alarms, but scope changes
        # returned to those carried out on behalf of the auth'd tenant, to
        # avoid inappropriate cross-tenant visibility of alarm history
        auth_project = acl.get_limited_to_project(pecan.request.headers)
        conn = pecan.request.storage_conn
        kwargs = _query_to_kwargs(q, conn.get_alarm_changes, ['on_behalf_of'])
        return [AlarmChange.from_db_model(ac)
                for ac in conn.get_alarm_changes(self._id, auth_project,
                                                 **kwargs)]

    @wsme.validate(state_kind_enum)
    @wsme_pecan.wsexpose(state_kind_enum, body=state_kind_enum)
    def put_state(self, state):
        """Set the state of this alarm.

        :param state: a alarm state within the request body.
        """
        # note(sileht): body are not validated by wsme
        # Workaround for https://bugs.launchpad.net/wsme/+bug/1227229
        if state not in state_kind:
            raise ClientSideError(_("state invalid"))
        now = timeutils.utcnow()
        alarm = self._alarm()
        alarm.state = state
        alarm.state_timestamp = now
        alarm = self.conn.update_alarm(alarm)
        change = {'state': alarm.state}
        self._record_change(change, now, on_behalf_of=alarm.project_id,
                            type=storage.models.AlarmChange.STATE_TRANSITION)
        return alarm.state

    @wsme_pecan.wsexpose(state_kind_enum)
    def get_state(self):
        """Get the state of this alarm.
        """
        alarm = self._alarm()
        return alarm.state


class AlarmsController(rest.RestController):
    """Manages operations on the alarms collection.
    """

    @pecan.expose()
    def _lookup(self, alarm_id, *remainder):
        if remainder and not remainder[-1]:
            remainder = remainder[:-1]
        return AlarmController(alarm_id), remainder

    def _record_creation(self, conn, data, alarm_id, now):
        if not cfg.CONF.alarm.record_history:
            return
        type = storage.models.AlarmChange.CREATION
        scrubbed_data = utils.stringify_timestamps(data)
        detail = json.dumps(scrubbed_data)
        user_id = pecan.request.headers.get('X-User-Id')
        project_id = pecan.request.headers.get('X-Project-Id')
        payload = dict(event_id=str(uuid.uuid4()),
                       alarm_id=alarm_id,
                       type=type,
                       detail=detail,
                       user_id=user_id,
                       project_id=project_id,
                       on_behalf_of=project_id,
                       timestamp=now)

        try:
            conn.record_alarm_change(payload)
        except NotImplementedError:
            pass

        # Revert to the pre-json'ed details ...
        payload['detail'] = scrubbed_data
        _send_notification(type, payload)

    @wsme_pecan.wsexpose(Alarm, body=Alarm, status_code=201)
    def post(self, data):
        """Create a new alarm.

        :param data: a alarm within the request body.
        """
        conn = pecan.request.storage_conn
        now = timeutils.utcnow()

        data.alarm_id = str(uuid.uuid4())
        user, project = acl.get_limited_to(pecan.request.headers)
        if user:
            data.user_id = user
        elif data.user_id == wtypes.Unset:
            data.user_id = pecan.request.headers.get('X-User-Id')
        if project:
            data.project_id = project
        elif data.project_id == wtypes.Unset:
            data.project_id = pecan.request.headers.get('X-Project-Id')
        data.timestamp = now
        data.state_timestamp = now

        change = data.as_dict(storage.models.Alarm)

        # make sure alarms are unique by name per project.
        alarms = list(conn.get_alarms(name=data.name,
                                      project=data.project_id))
        if len(alarms) > 0:
            raise ClientSideError(_("Alarm with that name exists"))

        try:
            alarm_in = storage.models.Alarm(**change)
        except Exception:
            LOG.exception(_("Error while posting alarm: %s") % change)
            raise ClientSideError(_("Alarm incorrect"))

        alarm = conn.create_alarm(alarm_in)
        self._record_creation(conn, change, alarm.alarm_id, now)
        return Alarm.from_db_model(alarm)

    @wsme_pecan.wsexpose([Alarm], [Query])
    def get_all(self, q=[]):
        """Return all alarms, based on the query provided.

        :param q: Filter rules for the alarms to be returned.
        """
        kwargs = _query_to_kwargs(q,
                                  pecan.request.storage_conn.get_alarms)
        return [Alarm.from_db_model(m)
                for m in pecan.request.storage_conn.get_alarms(**kwargs)]


class V2Controller(object):
    """Version 2 API controller root."""

    resources = ResourcesController()
    meters = MetersController()
    alarms = AlarmsController()<|MERGE_RESOLUTION|>--- conflicted
+++ resolved
@@ -280,20 +280,11 @@
         return converted_value
 
 
-<<<<<<< HEAD
-class ProjectNotAuthorized(Exception):
-    code = 401
-
-    def __init__(self, id):
-        super(ProjectNotAuthorized, self).__init__(
-            _("Not Authorized to access project %s") % id)
-=======
 class ProjectNotAuthorized(ClientSideError):
     def __init__(self, id):
         super(ProjectNotAuthorized, self).__init__(
             _("Not Authorized to access project %s") % id,
             status_code=401)
->>>>>>> 83199dc8
 
 
 def _get_auth_project(on_behalf_of=None):
@@ -1083,20 +1074,6 @@
                    alarm_ids=['739e99cb-c2ec-4718-b900-332502355f38',
                               '153462d0-a9b8-4b5b-8175-9e4b05e9b856'])
 
-<<<<<<< HEAD
-    @staticmethod
-    def validate(combination_rule):
-        #note(sileht): wsme mandatory doesn't works as expected
-        #workaround for https://bugs.launchpad.net/wsme/+bug/1227004
-        if not combination_rule.alarm_ids:
-            error = _("combination_rule/alarm_ids is mandatory")
-            pecan.response.translatable_error = error
-            raise wsme.exc.ClientSideError(unicode(error))
-
-        return combination_rule
-
-=======
->>>>>>> 83199dc8
 
 class Alarm(_Base):
     """Representation of an alarm.
