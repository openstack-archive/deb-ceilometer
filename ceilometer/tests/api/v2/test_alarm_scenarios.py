#
# Copyright 2013 eNovance <licensing@enovance.com>
#
# Author: Mehdi Abaakouk <mehdi.abaakouk@enovance.com>
#         Angus Salkeld <asalkeld@redhat.com>
#         Eoghan Glynn <eglynn@redhat.com>
#
# Licensed under the Apache License, Version 2.0 (the "License"); you may
# not use this file except in compliance with the License. You may obtain
# a copy of the License at
#
#      http://www.apache.org/licenses/LICENSE-2.0
#
# Unless required by applicable law or agreed to in writing, software
# distributed under the License is distributed on an "AS IS" BASIS, WITHOUT
# WARRANTIES OR CONDITIONS OF ANY KIND, either express or implied. See the
# License for the specific language governing permissions and limitations
# under the License.
"""Tests alarm operation."""

import datetime
import uuid

import mock
import oslo.messaging.conffixture
from oslo.serialization import jsonutils
import six
from six import moves

from ceilometer.alarm.storage import models
from ceilometer import messaging
from ceilometer.tests.api import v2
from ceilometer.tests import constants
from ceilometer.tests import db as tests_db


class TestListEmptyAlarms(v2.FunctionalTest,
                          tests_db.MixinTestsWithBackendScenarios):

    def test_empty(self):
        data = self.get_json('/alarms')
        self.assertEqual([], data)


class TestAlarms(v2.FunctionalTest,
                 tests_db.MixinTestsWithBackendScenarios):

    def setUp(self):
        super(TestAlarms, self).setUp()
        self.auth_headers = {'X-User-Id': str(uuid.uuid4()),
                             'X-Project-Id': str(uuid.uuid4())}
        for alarm in [
            models.Alarm(name='name1',
                         type='threshold',
                         enabled=True,
                         alarm_id='a',
                         description='a',
                         state='insufficient data',
                         state_timestamp=constants.MIN_DATETIME,
                         timestamp=constants.MIN_DATETIME,
                         ok_actions=[],
                         insufficient_data_actions=[],
                         alarm_actions=[],
                         repeat_actions=True,
                         user_id=self.auth_headers['X-User-Id'],
                         project_id=self.auth_headers['X-Project-Id'],
                         time_constraints=[dict(name='testcons',
                                                start='0 11 * * *',
                                                duration=300)],
                         rule=dict(comparison_operator='gt',
                                   threshold=2.0,
                                   statistic='avg',
                                   evaluation_periods=60,
                                   period=1,
                                   meter_name='meter.test',
                                   query=[{'field': 'project_id',
                                           'op': 'eq', 'value':
                                           self.auth_headers['X-Project-Id']}
                                          ])
                         ),
            models.Alarm(name='name2',
                         type='threshold',
                         enabled=True,
                         alarm_id='b',
                         description='b',
                         state='insufficient data',
                         state_timestamp=constants.MIN_DATETIME,
                         timestamp=constants.MIN_DATETIME,
                         ok_actions=[],
                         insufficient_data_actions=[],
                         alarm_actions=[],
                         repeat_actions=False,
                         user_id=self.auth_headers['X-User-Id'],
                         project_id=self.auth_headers['X-Project-Id'],
                         time_constraints=[],
                         rule=dict(comparison_operator='gt',
                                   threshold=4.0,
                                   statistic='avg',
                                   evaluation_periods=60,
                                   period=1,
                                   meter_name='meter.test',
                                   query=[{'field': 'project_id',
                                           'op': 'eq', 'value':
                                           self.auth_headers['X-Project-Id']}
                                          ])
                         ),
            models.Alarm(name='name3',
                         type='threshold',
                         enabled=True,
                         alarm_id='c',
                         description='c',
                         state='insufficient data',
                         state_timestamp=constants.MIN_DATETIME,
                         timestamp=constants.MIN_DATETIME,
                         ok_actions=[],
                         insufficient_data_actions=[],
                         alarm_actions=[],
                         repeat_actions=False,
                         user_id=self.auth_headers['X-User-Id'],
                         project_id=self.auth_headers['X-Project-Id'],
                         time_constraints=[],
                         rule=dict(comparison_operator='gt',
                                   threshold=3.0,
                                   statistic='avg',
                                   evaluation_periods=60,
                                   period=1,
                                   meter_name='meter.mine',
                                   query=[{'field': 'project_id',
                                           'op': 'eq', 'value':
                                           self.auth_headers['X-Project-Id']}
                                          ])
                         ),
            models.Alarm(name='name4',
                         type='combination',
                         enabled=True,
                         alarm_id='d',
                         description='d',
                         state='insufficient data',
                         state_timestamp=constants.MIN_DATETIME,
                         timestamp=constants.MIN_DATETIME,
                         ok_actions=[],
                         insufficient_data_actions=[],
                         alarm_actions=[],
                         repeat_actions=False,
                         user_id=self.auth_headers['X-User-Id'],
                         project_id=self.auth_headers['X-Project-Id'],
                         time_constraints=[],
                         rule=dict(alarm_ids=['a', 'b'],
                                   operator='or')
                         )]:
            self.alarm_conn.update_alarm(alarm)

    @staticmethod
    def _add_default_threshold_rule(alarm):
        if 'exclude_outliers' not in alarm['threshold_rule']:
            alarm['threshold_rule']['exclude_outliers'] = False

    def _verify_alarm(self, json, alarm, expected_name=None):
        if expected_name and alarm.name != expected_name:
            self.fail("Alarm not found")
        self._add_default_threshold_rule(json)
        for key in json:
            if key.endswith('_rule'):
                storage_key = 'rule'
            else:
                storage_key = key
            self.assertEqual(json[key], getattr(alarm, storage_key))

    def test_list_alarms(self):
        data = self.get_json('/alarms')
        self.assertEqual(4, len(data))
        self.assertEqual(set(['name1', 'name2', 'name3', 'name4']),
                         set(r['name'] for r in data))
        self.assertEqual(set(['meter.test', 'meter.mine']),
                         set(r['threshold_rule']['meter_name']
                             for r in data if 'threshold_rule' in r))
        self.assertEqual(set(['or']),
                         set(r['combination_rule']['operator']
                             for r in data if 'combination_rule' in r))

    def test_alarms_query_with_timestamp(self):
        date_time = datetime.datetime(2012, 7, 2, 10, 41)
        isotime = date_time.isoformat()
        resp = self.get_json('/alarms',
                             q=[{'field': 'timestamp',
                                 'op': 'gt',
                                 'value': isotime}],
                             expect_errors=True)
        self.assertEqual(resp.status_code, 400)
        self.assertEqual(jsonutils.loads(resp.body)['error_message']
                         ['faultstring'],
                         'Unknown argument: "timestamp": '
                         'not valid for this resource')

    def test_alarms_query_with_meter(self):
        resp = self.get_json('/alarms',
                             q=[{'field': 'meter',
                                 'op': 'eq',
                                 'value': 'meter.mine'}],
                             )
        self.assertEqual(1, len(resp))
        self.assertEqual('c',
                         resp[0]['alarm_id'])
        self.assertEqual('meter.mine',
                         resp[0]
                         ['threshold_rule']
                         ['meter_name'])

    def test_alarms_query_with_state(self):
        alarm = models.Alarm(name='disabled',
                             type='combination',
                             enabled=False,
                             alarm_id='d',
                             description='d',
                             state='ok',
                             state_timestamp=constants.MIN_DATETIME,
                             timestamp=constants.MIN_DATETIME,
                             ok_actions=[],
                             insufficient_data_actions=[],
                             alarm_actions=[],
                             repeat_actions=False,
                             user_id=self.auth_headers['X-User-Id'],
                             project_id=self.auth_headers['X-Project-Id'],
                             time_constraints=[],
                             rule=dict(alarm_ids=['a', 'b'], operator='or'))
        self.alarm_conn.update_alarm(alarm)
        resp = self.get_json('/alarms',
                             q=[{'field': 'state',
                                 'op': 'eq',
                                 'value': 'ok'}],
                             )
        self.assertEqual(1, len(resp))
        self.assertEqual('ok', resp[0]['state'])

    def test_list_alarms_by_type(self):
        alarms = self.get_json('/alarms',
                               q=[{'field': 'type',
                                   'op': 'eq',
                                   'value': 'threshold'}])
        self.assertEqual(3, len(alarms))
        self.assertEqual(set(['threshold']),
                         set(alarm['type'] for alarm in alarms))

    def test_get_not_existing_alarm(self):
        resp = self.get_json('/alarms/alarm-id-3', expect_errors=True)
        self.assertEqual(404, resp.status_code)
        self.assertEqual('Alarm alarm-id-3 not found',
                         jsonutils.loads(resp.body)['error_message']
                         ['faultstring'])

    def test_get_alarm(self):
        alarms = self.get_json('/alarms',
                               q=[{'field': 'name',
                                   'value': 'name1',
                                   }])
        self.assertEqual('name1', alarms[0]['name'])
        self.assertEqual('meter.test',
                         alarms[0]['threshold_rule']['meter_name'])

        one = self.get_json('/alarms/%s' % alarms[0]['alarm_id'])
        self.assertEqual('name1', one['name'])
        self.assertEqual('meter.test', one['threshold_rule']['meter_name'])
        self.assertEqual(alarms[0]['alarm_id'], one['alarm_id'])
        self.assertEqual(alarms[0]['repeat_actions'], one['repeat_actions'])
        self.assertEqual(alarms[0]['time_constraints'],
                         one['time_constraints'])

    def test_get_alarm_disabled(self):
        alarm = models.Alarm(name='disabled',
                             type='combination',
                             enabled=False,
                             alarm_id='d',
                             description='d',
                             state='insufficient data',
                             state_timestamp=constants.MIN_DATETIME,
                             timestamp=constants.MIN_DATETIME,
                             ok_actions=[],
                             insufficient_data_actions=[],
                             alarm_actions=[],
                             repeat_actions=False,
                             user_id=self.auth_headers['X-User-Id'],
                             project_id=self.auth_headers['X-Project-Id'],
                             time_constraints=[],
                             rule=dict(alarm_ids=['a', 'b'], operator='or'))
        self.alarm_conn.update_alarm(alarm)

        alarms = self.get_json('/alarms',
                               q=[{'field': 'enabled',
                                   'value': 'False'}])
        self.assertEqual(1, len(alarms))
        self.assertEqual('disabled', alarms[0]['name'])

        one = self.get_json('/alarms/%s' % alarms[0]['alarm_id'])
        self.assertEqual('disabled', one['name'])

    def test_get_alarm_combination(self):
        alarms = self.get_json('/alarms',
                               q=[{'field': 'name',
                                   'value': 'name4',
                                   }])
        self.assertEqual('name4', alarms[0]['name'])
        self.assertEqual(['a', 'b'],
                         alarms[0]['combination_rule']['alarm_ids'])
        self.assertEqual('or', alarms[0]['combination_rule']['operator'])

        one = self.get_json('/alarms/%s' % alarms[0]['alarm_id'])
        self.assertEqual('name4', one['name'])
        self.assertEqual(['a', 'b'],
                         alarms[0]['combination_rule']['alarm_ids'])
        self.assertEqual('or', alarms[0]['combination_rule']['operator'])
        self.assertEqual(alarms[0]['alarm_id'], one['alarm_id'])
        self.assertEqual(alarms[0]['repeat_actions'], one['repeat_actions'])

    def test_get_alarm_project_filter_wrong_op_normal_user(self):
        project = self.auth_headers['X-Project-Id']

        def _test(field, op):
            response = self.get_json('/alarms',
                                     q=[{'field': field,
                                         'op': op,
                                         'value': project}],
                                     expect_errors=True,
                                     status=400,
                                     headers=self.auth_headers)
            faultstring = ('Invalid input for field/attribute op. '
                           'Value: \'%(op)s\'. unimplemented operator '
                           'for %(field)s' % {'field': field, 'op': op})
            self.assertEqual(faultstring,
                             response.json['error_message']['faultstring'])

        _test('project', 'ne')
        _test('project_id', 'ne')

    def test_get_alarm_project_filter_normal_user(self):
        project = self.auth_headers['X-Project-Id']

        def _test(field):
            alarms = self.get_json('/alarms',
                                   q=[{'field': field,
                                       'op': 'eq',
                                       'value': project}])
            self.assertEqual(4, len(alarms))

        _test('project')
        _test('project_id')

    def test_get_alarm_other_project_normal_user(self):
        def _test(field):
            response = self.get_json('/alarms',
                                     q=[{'field': field,
                                         'op': 'eq',
                                         'value': 'other-project'}],
                                     expect_errors=True,
                                     status=401,
                                     headers=self.auth_headers)
            faultstring = 'Not Authorized to access project other-project'
            self.assertEqual(faultstring,
                             response.json['error_message']['faultstring'])

        _test('project')
        _test('project_id')

    def test_post_alarm_wsme_workaround(self):
        jsons = {
            'type': {
                'name': 'missing type',
                'threshold_rule': {
                    'meter_name': 'ameter',
                    'threshold': 2.0,
                }
            },
            'name': {
                'type': 'threshold',
                'threshold_rule': {
                    'meter_name': 'ameter',
                    'threshold': 2.0,
                }
            },
            'threshold_rule/meter_name': {
                'name': 'missing meter_name',
                'type': 'threshold',
                'threshold_rule': {
                    'threshold': 2.0,
                }
            },
            'threshold_rule/threshold': {
                'name': 'missing threshold',
                'type': 'threshold',
                'threshold_rule': {
                    'meter_name': 'ameter',
                }
            },
            'combination_rule/alarm_ids': {
                'name': 'missing alarm_ids',
                'type': 'combination',
                'combination_rule': {}
            }
        }
        for field, json in six.iteritems(jsons):
            resp = self.post_json('/alarms', params=json, expect_errors=True,
                                  status=400, headers=self.auth_headers)
            self.assertEqual("Invalid input for field/attribute %s."
                             " Value: \'None\'. Mandatory field missing."
                             % field.split('/', 1)[-1],
                             resp.json['error_message']['faultstring'])
        alarms = list(self.alarm_conn.get_alarms())
        self.assertEqual(4, len(alarms))

    def test_post_invalid_alarm_time_constraint_start(self):
        json = {
            'name': 'added_alarm_invalid_constraint_duration',
            'type': 'threshold',
            'time_constraints': [
                {
                    'name': 'testcons',
                    'start': '11:00am',
                    'duration': 10
                }
            ],
            'threshold_rule': {
                'meter_name': 'ameter',
                'threshold': 300.0
            }
        }
        self.post_json('/alarms', params=json, expect_errors=True, status=400,
                       headers=self.auth_headers)
        alarms = list(self.alarm_conn.get_alarms())
        self.assertEqual(4, len(alarms))

    def test_post_duplicate_time_constraint_name(self):
        json = {
            'name': 'added_alarm_duplicate_constraint_name',
            'type': 'threshold',
            'time_constraints': [
                {
                    'name': 'testcons',
                    'start': '* 11 * * *',
                    'duration': 10
                },
                {
                    'name': 'testcons',
                    'start': '* * * * *',
                    'duration': 20
                }
            ],
            'threshold_rule': {
                'meter_name': 'ameter',
                'threshold': 300.0
            }
        }
        resp = self.post_json('/alarms', params=json, expect_errors=True,
                              status=400, headers=self.auth_headers)
        self.assertEqual(
            "Time constraint names must be unique for a given alarm.",
            resp.json['error_message']['faultstring'])
        alarms = list(self.alarm_conn.get_alarms())
        self.assertEqual(4, len(alarms))

    def test_post_invalid_alarm_time_constraint_duration(self):
        json = {
            'name': 'added_alarm_invalid_constraint_duration',
            'type': 'threshold',
            'time_constraints': [
                {
                    'name': 'testcons',
                    'start': '* 11 * * *',
                    'duration': -1,
                }
            ],
            'threshold_rule': {
                'meter_name': 'ameter',
                'threshold': 300.0
            }
        }
        self.post_json('/alarms', params=json, expect_errors=True, status=400,
                       headers=self.auth_headers)
        alarms = list(self.alarm_conn.get_alarms())
        self.assertEqual(4, len(alarms))

    def test_post_invalid_alarm_time_constraint_timezone(self):
        json = {
            'name': 'added_alarm_invalid_constraint_timezone',
            'type': 'threshold',
            'time_constraints': [
                {
                    'name': 'testcons',
                    'start': '* 11 * * *',
                    'duration': 10,
                    'timezone': 'aaaa'
                }
            ],
            'threshold_rule': {
                'meter_name': 'ameter',
                'threshold': 300.0
            }
        }
        self.post_json('/alarms', params=json, expect_errors=True, status=400,
                       headers=self.auth_headers)
        alarms = list(self.alarm_conn.get_alarms())
        self.assertEqual(4, len(alarms))

    def test_post_invalid_alarm_period(self):
        json = {
            'name': 'added_alarm_invalid_period',
            'type': 'threshold',
            'threshold_rule': {
                'meter_name': 'ameter',
                'comparison_operator': 'gt',
                'threshold': 2.0,
                'statistic': 'avg',
                'period': -1,
            }

        }
        self.post_json('/alarms', params=json, expect_errors=True, status=400,
                       headers=self.auth_headers)
        alarms = list(self.alarm_conn.get_alarms())
        self.assertEqual(4, len(alarms))

    def test_post_null_threshold_rule(self):
        json = {
            'name': 'added_alarm_invalid_threshold_rule',
            'type': 'threshold',
            'threshold_rule': None,
            'combination_rule': None,
        }
        resp = self.post_json('/alarms', params=json, expect_errors=True,
                              status=400, headers=self.auth_headers)
        self.assertEqual(
            "threshold_rule must be set for threshold type alarm",
            resp.json['error_message']['faultstring'])

    def test_post_invalid_alarm_statistic(self):
        json = {
            'name': 'added_alarm',
            'type': 'threshold',
            'threshold_rule': {
                'meter_name': 'ameter',
                'comparison_operator': 'gt',
                'threshold': 2.0,
                'statistic': 'magic',
            }
        }
        resp = self.post_json('/alarms', params=json, expect_errors=True,
                              status=400, headers=self.auth_headers)
        expected_err_msg = ("Invalid input for field/attribute"
<<<<<<< HEAD
                            " statistic."
                            " Value: 'magic'."
                            " Value should be one of:"
                            " count, max, sum, avg, min")
        self.assertEqual(expected_err_msg,
                         resp.json['error_message']['faultstring'])
=======
                            " statistic. Value: 'magic'.")
        self.assertIn(expected_err_msg,
                      resp.json['error_message']['faultstring'])
>>>>>>> e8834630
        alarms = list(self.alarm_conn.get_alarms())
        self.assertEqual(4, len(alarms))

    def test_post_invalid_alarm_input_state(self):
        json = {
            'name': 'alarm1',
            'state': 'bad_state',
            'type': 'threshold',
            'threshold_rule': {
                'meter_name': 'ameter',
                'comparison_operator': 'gt',
                'threshold': 50.0
            }
        }
        resp = self.post_json('/alarms', params=json, expect_errors=True,
                              status=400, headers=self.auth_headers)
        expected_err_msg = ("Invalid input for field/attribute state."
<<<<<<< HEAD
                            " Value: 'bad_state'."
                            " Value should be one of:"
                            " alarm, ok, insufficient data")
        self.assertEqual(expected_err_msg,
                         resp.json['error_message']['faultstring'])
=======
                            " Value: 'bad_state'.")
        self.assertIn(expected_err_msg,
                      resp.json['error_message']['faultstring'])
>>>>>>> e8834630
        alarms = list(self.alarm_conn.get_alarms())
        self.assertEqual(4, len(alarms))

    def test_post_invalid_alarm_input_comparison_operator(self):
        json = {
            'name': 'alarm2',
            'state': 'ok',
            'type': 'threshold',
            'threshold_rule': {
                'meter_name': 'ameter',
                'comparison_operator': 'bad_co',
                'threshold': 50.0
            }
        }
        resp = self.post_json('/alarms', params=json, expect_errors=True,
                              status=400, headers=self.auth_headers)
        expected_err_msg = ("Invalid input for field/attribute"
                            " comparison_operator."
<<<<<<< HEAD
                            " Value: 'bad_co'."
                            " Value should be one of:"
                            " gt, lt, ne, ge, le, eq")
        self.assertEqual(expected_err_msg,
                         resp.json['error_message']['faultstring'])
=======
                            " Value: 'bad_co'.")
        self.assertIn(expected_err_msg,
                      resp.json['error_message']['faultstring'])
>>>>>>> e8834630
        alarms = list(self.alarm_conn.get_alarms())
        self.assertEqual(4, len(alarms))

    def test_post_invalid_alarm_input_type(self):
        json = {
            'name': 'alarm3',
            'state': 'ok',
            'type': 'bad_type',
            'threshold_rule': {
                'meter_name': 'ameter',
                'comparison_operator': 'gt',
                'threshold': 50.0
            }
        }
        resp = self.post_json('/alarms', params=json, expect_errors=True,
                              status=400, headers=self.auth_headers)
        expected_err_msg = ("Invalid input for field/attribute"
                            " type."
<<<<<<< HEAD
                            " Value: 'bad_type'."
                            " Value should be one of:"
                            " threshold, combination")
        self.assertEqual(expected_err_msg,
                         resp.json['error_message']['faultstring'])
=======
                            " Value: 'bad_type'.")
        self.assertIn(expected_err_msg,
                      resp.json['error_message']['faultstring'])
>>>>>>> e8834630
        alarms = list(self.alarm_conn.get_alarms())
        self.assertEqual(4, len(alarms))

    def test_post_invalid_alarm_input_enabled_str(self):
        json = {
            'name': 'alarm5',
            'enabled': 'bad_enabled',
            'state': 'ok',
            'type': 'threshold',
            'threshold_rule': {
                'meter_name': 'ameter',
                'comparison_operator': 'gt',
                'threshold': 50.0
            }
        }
        resp = self.post_json('/alarms', params=json, expect_errors=True,
                              status=400, headers=self.auth_headers)
        expected_err_msg = ("Invalid input for field/attribute"
                            " enabled."
                            " Value: 'bad_enabled'."
                            " Wrong type. Expected '<type 'bool'>',"
                            " got '<type 'str'>'")
        self.assertEqual(expected_err_msg,
                         resp.json['error_message']['faultstring'])
        alarms = list(self.alarm_conn.get_alarms())
        self.assertEqual(4, len(alarms))

    def test_post_invalid_alarm_input_enabled_int(self):
        json = {
            'name': 'alarm6',
            'enabled': 0,
            'state': 'ok',
            'type': 'threshold',
            'threshold_rule': {
                'meter_name': 'ameter',
                'comparison_operator': 'gt',
                'threshold': 50.0
            }
        }
        resp = self.post_json('/alarms', params=json, expect_errors=True,
                              status=400, headers=self.auth_headers)
        expected_err_msg = ("Invalid input for field/attribute"
                            " enabled."
                            " Value: '0'."
                            " Wrong type. Expected '<type 'bool'>',"
                            " got '<type 'int'>'")
        self.assertEqual(expected_err_msg,
                         resp.json['error_message']['faultstring'])
        alarms = list(self.alarm_conn.get_alarms())
        self.assertEqual(4, len(alarms))

    def test_post_invalid_combination_alarm_input_operator(self):
        json = {
            'enabled': False,
            'name': 'alarm6',
            'state': 'ok',
            'type': 'combination',
            'ok_actions': ['http://something/ok'],
            'alarm_actions': ['http://something/alarm'],
            'insufficient_data_actions': ['http://something/no'],
            'repeat_actions': True,
            'combination_rule': {
                'alarm_ids': ['a',
                              'b'],
                'operator': 'bad_operator',
            }
        }
        resp = self.post_json('/alarms', params=json, expect_errors=True,
                              status=400, headers=self.auth_headers)
        expected_err_msg = ("Invalid input for field/attribute"
                            " operator."
<<<<<<< HEAD
                            " Value: 'bad_operator'."
                            " Value should be one of: and, or")
        self.assertEqual(expected_err_msg,
                         resp.json['error_message']['faultstring'])
=======
                            " Value: 'bad_operator'.")
        self.assertIn(expected_err_msg,
                      resp.json['error_message']['faultstring'])
>>>>>>> e8834630
        alarms = list(self.alarm_conn.get_alarms())
        self.assertEqual(4, len(alarms))

    def test_post_invalid_alarm_query(self):
        json = {
            'name': 'added_alarm',
            'type': 'threshold',
            'threshold_rule': {
                'meter_name': 'ameter',
                'query': [{'field': 'metadata.invalid',
                           'field': 'gt',
                           'value': 'value'}],
                'comparison_operator': 'gt',
                'threshold': 2.0,
                'statistic': 'avg',
            }
        }
        self.post_json('/alarms', params=json, expect_errors=True, status=400,
                       headers=self.auth_headers)
        alarms = list(self.alarm_conn.get_alarms())
        self.assertEqual(4, len(alarms))

    def test_post_invalid_alarm_query_field_type(self):
        json = {
            'name': 'added_alarm',
            'type': 'threshold',
            'threshold_rule': {
                'meter_name': 'ameter',
                'query': [{'field': 'metadata.valid',
                           'op': 'eq',
                           'value': 'value',
                           'type': 'blob'}],
                'comparison_operator': 'gt',
                'threshold': 2.0,
                'statistic': 'avg',
            }
        }
        resp = self.post_json('/alarms', params=json, expect_errors=True,
                              status=400, headers=self.auth_headers)
        expected_error_message = 'The data type blob is not supported.'
        resp_string = jsonutils.loads(resp.body)
        fault_string = resp_string['error_message']['faultstring']
        self.assertTrue(fault_string.startswith(expected_error_message))
        alarms = list(self.alarm_conn.get_alarms())
        self.assertEqual(4, len(alarms))

    def test_post_invalid_alarm_have_multiple_rules(self):
        json = {
            'name': 'added_alarm',
            'type': 'threshold',
            'threshold_rule': {
                'meter_name': 'ameter',
                'query': [{'field': 'meter',
                           'value': 'ameter'}],
                'comparison_operator': 'gt',
                'threshold': 2.0,
            },
            'combination_rule': {
                'alarm_ids': ['a', 'b'],

            }
        }
        resp = self.post_json('/alarms', params=json, expect_errors=True,
                              status=400, headers=self.auth_headers)
        alarms = list(self.alarm_conn.get_alarms())
        self.assertEqual(4, len(alarms))
        self.assertEqual('threshold_rule and combination_rule cannot '
                         'be set at the same time',
                         resp.json['error_message']['faultstring'])

    def test_post_invalid_alarm_timestamp_in_threshold_rule(self):
        date_time = datetime.datetime(2012, 7, 2, 10, 41)
        isotime = date_time.isoformat()

        json = {
            'name': 'invalid_alarm',
            'type': 'threshold',
            'threshold_rule': {
                'meter_name': 'ameter',
                'query': [{'field': 'timestamp',
                           'op': 'gt',
                           'value': isotime}],
                'comparison_operator': 'gt',
                'threshold': 2.0,
            }
        }
        resp = self.post_json('/alarms', params=json, expect_errors=True,
                              status=400, headers=self.auth_headers)
        alarms = list(self.alarm_conn.get_alarms())
        self.assertEqual(4, len(alarms))
        self.assertEqual(
            'Unknown argument: "timestamp": '
            'not valid for this resource',
            resp.json['error_message']['faultstring'])

    def _do_post_alarm_invalid_action(self, ok_actions=None,
                                      alarm_actions=None,
                                      insufficient_data_actions=None,
                                      error_message=None):

        ok_actions = ok_actions or []
        alarm_actions = alarm_actions or []
        insufficient_data_actions = insufficient_data_actions or []
        json = {
            'enabled': False,
            'name': 'added_alarm',
            'state': 'ok',
            'type': 'threshold',
            'ok_actions': ok_actions,
            'alarm_actions': alarm_actions,
            'insufficient_data_actions': insufficient_data_actions,
            'repeat_actions': True,
            'threshold_rule': {
                'meter_name': 'ameter',
                'query': [{'field': 'metadata.field',
                           'op': 'eq',
                           'value': '5',
                           'type': 'string'}],
                'comparison_operator': 'le',
                'statistic': 'count',
                'threshold': 50,
                'evaluation_periods': '3',
                'period': '180',
            }
        }
        resp = self.post_json('/alarms', params=json, status=400,
                              headers=self.auth_headers)
        alarms = list(self.alarm_conn.get_alarms())
        self.assertEqual(4, len(alarms))
        self.assertEqual(error_message,
                         resp.json['error_message']['faultstring'])

    def test_post_invalid_alarm_ok_actions(self):
        self._do_post_alarm_invalid_action(
            ok_actions=['spam://something/ok'],
            error_message='Unsupported action spam://something/ok')

    def test_post_invalid_alarm_alarm_actions(self):
        self._do_post_alarm_invalid_action(
            alarm_actions=['spam://something/alarm'],
            error_message='Unsupported action spam://something/alarm')

    def test_post_invalid_alarm_insufficient_data_actions(self):
        self._do_post_alarm_invalid_action(
            insufficient_data_actions=['spam://something/insufficient'],
            error_message='Unsupported action spam://something/insufficient')

    @staticmethod
    def _fake_urlsplit(*args, **kwargs):
        raise Exception("Evil urlsplit!")

    def test_post_invalid_alarm_actions_format(self):
        with mock.patch('oslo.utils.netutils.urlsplit',
                        self._fake_urlsplit):
            self._do_post_alarm_invalid_action(
                alarm_actions=['http://[::1'],
                error_message='Unable to parse action http://[::1')

    def test_post_alarm_defaults(self):
        to_check = {
            'enabled': True,
            'name': 'added_alarm_defaults',
            'state': 'insufficient data',
            'description': ('Alarm when ameter is eq a avg of '
                            '300.0 over 60 seconds'),
            'type': 'threshold',
            'ok_actions': [],
            'alarm_actions': [],
            'insufficient_data_actions': [],
            'repeat_actions': False,
            'threshold_rule': {
                'meter_name': 'ameter',
                'query': [{'field': 'project_id',
                           'op': 'eq',
                           'value': self.auth_headers['X-Project-Id']}],
                'threshold': 300.0,
                'comparison_operator': 'eq',
                'statistic': 'avg',
                'evaluation_periods': 1,
                'period': 60,
            }

        }
        self._add_default_threshold_rule(to_check)

        json = {
            'name': 'added_alarm_defaults',
            'type': 'threshold',
            'threshold_rule': {
                'meter_name': 'ameter',
                'threshold': 300.0
            }
        }
        self.post_json('/alarms', params=json, status=201,
                       headers=self.auth_headers)
        alarms = list(self.alarm_conn.get_alarms())
        self.assertEqual(5, len(alarms))
        for alarm in alarms:
            if alarm.name == 'added_alarm_defaults':
                for key in to_check:
                    if key.endswith('_rule'):
                        storage_key = 'rule'
                    else:
                        storage_key = key
                    self.assertEqual(to_check[key],
                                     getattr(alarm, storage_key))
                break
        else:
            self.fail("Alarm not found")

    def test_post_conflict(self):
        json = {
            'enabled': False,
            'name': 'added_alarm',
            'state': 'ok',
            'type': 'threshold',
            'ok_actions': ['http://something/ok'],
            'alarm_actions': ['http://something/alarm'],
            'insufficient_data_actions': ['http://something/no'],
            'repeat_actions': True,
            'threshold_rule': {
                'meter_name': 'ameter',
                'query': [{'field': 'metadata.field',
                           'op': 'eq',
                           'value': '5',
                           'type': 'string'}],
                'comparison_operator': 'le',
                'statistic': 'count',
                'threshold': 50,
                'evaluation_periods': '3',
                'period': '180',
            }
        }

        self.post_json('/alarms', params=json, status=201,
                       headers=self.auth_headers)
        self.post_json('/alarms', params=json, status=409,
                       headers=self.auth_headers)

    def _do_test_post_alarm(self, exclude_outliers=None):
        json = {
            'enabled': False,
            'name': 'added_alarm',
            'state': 'ok',
            'type': 'threshold',
            'ok_actions': ['http://something/ok'],
            'alarm_actions': ['http://something/alarm'],
            'insufficient_data_actions': ['http://something/no'],
            'repeat_actions': True,
            'threshold_rule': {
                'meter_name': 'ameter',
                'query': [{'field': 'metadata.field',
                           'op': 'eq',
                           'value': '5',
                           'type': 'string'}],
                'comparison_operator': 'le',
                'statistic': 'count',
                'threshold': 50,
                'evaluation_periods': '3',
                'period': '180',
            }
        }
        if exclude_outliers is not None:
            json['threshold_rule']['exclude_outliers'] = exclude_outliers

        self.post_json('/alarms', params=json, status=201,
                       headers=self.auth_headers)
        alarms = list(self.alarm_conn.get_alarms(enabled=False))
        self.assertEqual(1, len(alarms))
        json['threshold_rule']['query'].append({
            'field': 'project_id', 'op': 'eq',
            'value': self.auth_headers['X-Project-Id']})
        # to check to IntegerType type conversion
        json['threshold_rule']['evaluation_periods'] = 3
        json['threshold_rule']['period'] = 180
        self._verify_alarm(json, alarms[0], 'added_alarm')

    def test_post_alarm_outlier_exclusion_set(self):
        self._do_test_post_alarm(True)

    def test_post_alarm_outlier_exclusion_clear(self):
        self._do_test_post_alarm(False)

    def test_post_alarm_outlier_exclusion_defaulted(self):
        self._do_test_post_alarm()

    def test_post_alarm_noauth(self):
        json = {
            'enabled': False,
            'name': 'added_alarm',
            'state': 'ok',
            'type': 'threshold',
            'ok_actions': ['http://something/ok'],
            'alarm_actions': ['http://something/alarm'],
            'insufficient_data_actions': ['http://something/no'],
            'repeat_actions': True,
            'threshold_rule': {
                'meter_name': 'ameter',
                'query': [{'field': 'metadata.field',
                           'op': 'eq',
                           'value': '5',
                           'type': 'string'}],
                'comparison_operator': 'le',
                'statistic': 'count',
                'threshold': 50,
                'evaluation_periods': '3',
                'exclude_outliers': False,
                'period': '180',
            }
        }
        self.post_json('/alarms', params=json, status=201)
        alarms = list(self.alarm_conn.get_alarms(enabled=False))
        self.assertEqual(1, len(alarms))
        # to check to BoundedInt type conversion
        json['threshold_rule']['evaluation_periods'] = 3
        json['threshold_rule']['period'] = 180
        if alarms[0].name == 'added_alarm':
            for key in json:
                if key.endswith('_rule'):
                    storage_key = 'rule'
                else:
                    storage_key = key
                self.assertEqual(getattr(alarms[0], storage_key),
                                 json[key])
        else:
            self.fail("Alarm not found")

    def _do_test_post_alarm_as_admin(self, explicit_project_constraint):
        """Test the creation of an alarm as admin for another project."""
        json = {
            'enabled': False,
            'name': 'added_alarm',
            'state': 'ok',
            'type': 'threshold',
            'user_id': 'auseridthatisnotmine',
            'project_id': 'aprojectidthatisnotmine',
            'threshold_rule': {
                'meter_name': 'ameter',
                'query': [{'field': 'metadata.field',
                           'op': 'eq',
                           'value': '5',
                           'type': 'string'}],
                'comparison_operator': 'le',
                'statistic': 'count',
                'threshold': 50,
                'evaluation_periods': 3,
                'period': 180,
            }
        }
        if explicit_project_constraint:
            project_constraint = {'field': 'project_id', 'op': 'eq',
                                  'value': 'aprojectidthatisnotmine'}
            json['threshold_rule']['query'].append(project_constraint)
        headers = {}
        headers.update(self.auth_headers)
        headers['X-Roles'] = 'admin'
        self.post_json('/alarms', params=json, status=201,
                       headers=headers)
        alarms = list(self.alarm_conn.get_alarms(enabled=False))
        self.assertEqual(1, len(alarms))
        self.assertEqual('auseridthatisnotmine', alarms[0].user_id)
        self.assertEqual('aprojectidthatisnotmine', alarms[0].project_id)
        self._add_default_threshold_rule(json)
        if alarms[0].name == 'added_alarm':
            for key in json:
                if key.endswith('_rule'):
                    storage_key = 'rule'
                    if explicit_project_constraint:
                        self.assertEqual(json[key],
                                         getattr(alarms[0], storage_key))
                    else:
                        query = getattr(alarms[0], storage_key).get('query')
                        self.assertEqual(2, len(query))
                        implicit_constraint = {
                            u'field': u'project_id',
                            u'value': u'aprojectidthatisnotmine',
                            u'op': u'eq'
                        }
                        self.assertEqual(implicit_constraint, query[1])
                else:
                    self.assertEqual(json[key], getattr(alarms[0], key))
        else:
            self.fail("Alarm not found")

    def test_post_alarm_as_admin_explicit_project_constraint(self):
        """Test the creation of an alarm as admin for another project.

        With an explicit query constraint on the owner's project ID.
        """
        self._do_test_post_alarm_as_admin(True)

    def test_post_alarm_as_admin_implicit_project_constraint(self):
        """Test the creation of an alarm as admin for another project.

        Test without an explicit query constraint on the owner's project ID.
        """
        self._do_test_post_alarm_as_admin(False)

    def test_post_alarm_as_admin_no_user(self):
        """Test the creation of an alarm.

        Test the creation of an alarm as admin for another project but
        forgetting to set the values.
        """
        json = {
            'enabled': False,
            'name': 'added_alarm',
            'state': 'ok',
            'type': 'threshold',
            'project_id': 'aprojectidthatisnotmine',
            'threshold_rule': {
                'meter_name': 'ameter',
                'query': [{'field': 'metadata.field',
                           'op': 'eq',
                           'value': '5',
                           'type': 'string'},
                          {'field': 'project_id', 'op': 'eq',
                           'value': 'aprojectidthatisnotmine'}],
                'comparison_operator': 'le',
                'statistic': 'count',
                'threshold': 50,
                'evaluation_periods': 3,
                'period': 180,
            }
        }
        headers = {}
        headers.update(self.auth_headers)
        headers['X-Roles'] = 'admin'
        self.post_json('/alarms', params=json, status=201,
                       headers=headers)
        alarms = list(self.alarm_conn.get_alarms(enabled=False))
        self.assertEqual(1, len(alarms))
        self.assertEqual(self.auth_headers['X-User-Id'], alarms[0].user_id)
        self.assertEqual('aprojectidthatisnotmine', alarms[0].project_id)
        self._verify_alarm(json, alarms[0], 'added_alarm')

    def test_post_alarm_as_admin_no_project(self):
        """Test the creation of an alarm.

        Test the creation of an alarm as admin for another project but
        forgetting to set the values.
        """
        json = {
            'enabled': False,
            'name': 'added_alarm',
            'state': 'ok',
            'type': 'threshold',
            'user_id': 'auseridthatisnotmine',
            'threshold_rule': {
                'meter_name': 'ameter',
                'query': [{'field': 'metadata.field',
                           'op': 'eq',
                           'value': '5',
                           'type': 'string'},
                          {'field': 'project_id', 'op': 'eq',
                           'value': 'aprojectidthatisnotmine'}],
                'comparison_operator': 'le',
                'statistic': 'count',
                'threshold': 50,
                'evaluation_periods': 3,
                'period': 180,
            }
        }
        headers = {}
        headers.update(self.auth_headers)
        headers['X-Roles'] = 'admin'
        self.post_json('/alarms', params=json, status=201,
                       headers=headers)
        alarms = list(self.alarm_conn.get_alarms(enabled=False))
        self.assertEqual(1, len(alarms))
        self.assertEqual('auseridthatisnotmine', alarms[0].user_id)
        self.assertEqual(self.auth_headers['X-Project-Id'],
                         alarms[0].project_id)
        self._verify_alarm(json, alarms[0], 'added_alarm')

    @staticmethod
    def _alarm_representation_owned_by(identifiers):
        json = {
            'name': 'added_alarm',
            'enabled': False,
            'type': 'threshold',
            'ok_actions': ['http://something/ok'],
            'threshold_rule': {
                'meter_name': 'ameter',
                'query': [{'field': 'metadata.field',
                           'op': 'eq',
                           'value': '5',
                           'type': 'string'}],
                'comparison_operator': 'le',
                'statistic': 'count',
                'threshold': 50,
                'evaluation_periods': 3,
                'period': 180,
            }
        }
        for aspect, id in six.iteritems(identifiers):
            json['%s_id' % aspect] = id
        return json

    def _do_test_post_alarm_as_nonadmin_on_behalf_of_another(self,
                                                             identifiers):
        """Test posting an alarm.

        Test that posting an alarm as non-admin on behalf of another
        user/project fails with an explicit 401 instead of reverting
        to the requestor's identity.
        """
        json = self._alarm_representation_owned_by(identifiers)
        headers = {}
        headers.update(self.auth_headers)
        headers['X-Roles'] = 'demo'
        resp = self.post_json('/alarms', params=json, status=401,
                              headers=headers)
        aspect = 'user' if 'user' in identifiers else 'project'
        params = dict(aspect=aspect, id=identifiers[aspect])
        self.assertEqual("Not Authorized to access %(aspect)s %(id)s" % params,
                         jsonutils.loads(resp.body)['error_message']
                         ['faultstring'])

    def test_post_alarm_as_nonadmin_on_behalf_of_another_user(self):
        identifiers = dict(user='auseridthatisnotmine')
        self._do_test_post_alarm_as_nonadmin_on_behalf_of_another(identifiers)

    def test_post_alarm_as_nonadmin_on_behalf_of_another_project(self):
        identifiers = dict(project='aprojectidthatisnotmine')
        self._do_test_post_alarm_as_nonadmin_on_behalf_of_another(identifiers)

    def test_post_alarm_as_nonadmin_on_behalf_of_another_creds(self):
        identifiers = dict(user='auseridthatisnotmine',
                           project='aprojectidthatisnotmine')
        self._do_test_post_alarm_as_nonadmin_on_behalf_of_another(identifiers)

    def _do_test_post_alarm_as_nonadmin_on_behalf_of_self(self, identifiers):
        """Test posting an alarm.

        Test posting an alarm as non-admin on behalf of own user/project
        creates alarm associated with the requestor's identity.
        """
        json = self._alarm_representation_owned_by(identifiers)
        headers = {}
        headers.update(self.auth_headers)
        headers['X-Roles'] = 'demo'
        self.post_json('/alarms', params=json, status=201, headers=headers)
        alarms = list(self.alarm_conn.get_alarms(enabled=False))
        self.assertEqual(1, len(alarms))
        self.assertEqual(alarms[0].user_id,
                         self.auth_headers['X-User-Id'])
        self.assertEqual(alarms[0].project_id,
                         self.auth_headers['X-Project-Id'])

    def test_post_alarm_as_nonadmin_on_behalf_of_own_user(self):
        identifiers = dict(user=self.auth_headers['X-User-Id'])
        self._do_test_post_alarm_as_nonadmin_on_behalf_of_self(identifiers)

    def test_post_alarm_as_nonadmin_on_behalf_of_own_project(self):
        identifiers = dict(project=self.auth_headers['X-Project-Id'])
        self._do_test_post_alarm_as_nonadmin_on_behalf_of_self(identifiers)

    def test_post_alarm_as_nonadmin_on_behalf_of_own_creds(self):
        identifiers = dict(user=self.auth_headers['X-User-Id'],
                           project=self.auth_headers['X-Project-Id'])
        self._do_test_post_alarm_as_nonadmin_on_behalf_of_self(identifiers)

    def test_post_alarm_combination(self):
        json = {
            'enabled': False,
            'name': 'added_alarm',
            'state': 'ok',
            'type': 'combination',
            'ok_actions': ['http://something/ok'],
            'alarm_actions': ['http://something/alarm'],
            'insufficient_data_actions': ['http://something/no'],
            'repeat_actions': True,
            'combination_rule': {
                'alarm_ids': ['a',
                              'b'],
                'operator': 'and',
            }
        }
        self.post_json('/alarms', params=json, status=201,
                       headers=self.auth_headers)
        alarms = list(self.alarm_conn.get_alarms(enabled=False))
        self.assertEqual(1, len(alarms))
        if alarms[0].name == 'added_alarm':
            for key in json:
                if key.endswith('_rule'):
                    storage_key = 'rule'
                else:
                    storage_key = key
                self.assertEqual(json[key], getattr(alarms[0], storage_key))
        else:
            self.fail("Alarm not found")

    def test_post_combination_alarm_as_user_with_unauthorized_alarm(self):
        """Test posting a combination alarm.

        Test that post a combination alarm as normal user/project
        with an alarm_id unauthorized for this project/user
        """
        json = {
            'enabled': False,
            'name': 'added_alarm',
            'state': 'ok',
            'type': 'combination',
            'ok_actions': ['http://something/ok'],
            'alarm_actions': ['http://something/alarm'],
            'insufficient_data_actions': ['http://something/no'],
            'repeat_actions': True,
            'combination_rule': {
                'alarm_ids': ['a',
                              'b'],
                'operator': 'and',
            }
        }
        an_other_user_auth = {'X-User-Id': str(uuid.uuid4()),
                              'X-Project-Id': str(uuid.uuid4())}
        resp = self.post_json('/alarms', params=json, status=404,
                              headers=an_other_user_auth)
        self.assertEqual("Alarm a not found in project "
                         "%s" %
                         an_other_user_auth['X-Project-Id'],
                         jsonutils.loads(resp.body)['error_message']
                         ['faultstring'])

    def test_post_combination_alarm_as_admin_on_behalf_of_an_other_user(self):
        """Test posting a combination alarm.

        Test that post a combination alarm as admin on behalf of an other
        user/project with an alarm_id unauthorized for this project/user
        """
        json = {
            'enabled': False,
            'name': 'added_alarm',
            'state': 'ok',
            'user_id': 'auseridthatisnotmine',
            'project_id': 'aprojectidthatisnotmine',
            'type': 'combination',
            'ok_actions': ['http://something/ok'],
            'alarm_actions': ['http://something/alarm'],
            'insufficient_data_actions': ['http://something/no'],
            'repeat_actions': True,
            'combination_rule': {
                'alarm_ids': ['a',
                              'b'],
                'operator': 'and',
            }
        }

        headers = {}
        headers.update(self.auth_headers)
        headers['X-Roles'] = 'admin'
        resp = self.post_json('/alarms', params=json, status=404,
                              headers=headers)
        self.assertEqual("Alarm a not found in project "
                         "aprojectidthatisnotmine",
                         jsonutils.loads(resp.body)['error_message']
                         ['faultstring'])

    def test_post_combination_alarm_with_reasonable_description(self):
        """Test posting a combination alarm.

        Test that post a combination alarm with two blanks around the
        operator in alarm description.
        """
        json = {
            'enabled': False,
            'name': 'added_alarm',
            'state': 'ok',
            'type': 'combination',
            'ok_actions': ['http://something/ok'],
            'alarm_actions': ['http://something/alarm'],
            'insufficient_data_actions': ['http://something/no'],
            'repeat_actions': True,
            'combination_rule': {
                'alarm_ids': ['a',
                              'b'],
                'operator': 'and',
            }
        }
        self.post_json('/alarms', params=json, status=201,
                       headers=self.auth_headers)
        alarms = list(self.alarm_conn.get_alarms(enabled=False))
        self.assertEqual(1, len(alarms))
        self.assertEqual(u'Combined state of alarms a and b',
                         alarms[0].description)

    def test_post_combination_alarm_as_admin_success_owner_unset(self):
        self._do_post_combination_alarm_as_admin_success(False)

    def test_post_combination_alarm_as_admin_success_owner_set(self):
        self._do_post_combination_alarm_as_admin_success(True)

    def test_post_combination_alarm_with_threshold_rule(self):
        """Test the creation of an combination alarm with threshold rule."""
        json = {
            'enabled': False,
            'name': 'added_alarm',
            'state': 'ok',
            'type': 'combination',
            'ok_actions': ['http://something/ok'],
            'alarm_actions': ['http://something/alarm'],
            'insufficient_data_actions': ['http://something/no'],
            'repeat_actions': True,
            'threshold_rule': {
                'meter_name': 'ameter',
                'query': [{'field': 'metadata.field',
                           'op': 'eq',
                           'value': '5',
                           'type': 'string'}],
                'comparison_operator': 'le',
                'statistic': 'count',
                'threshold': 50,
                'evaluation_periods': '3',
                'period': '180',
            }
        }
        resp = self.post_json('/alarms', params=json,
                              expect_errors=True, status=400,
                              headers=self.auth_headers)
        self.assertEqual(
            "combination_rule must be set for combination type alarm",
            resp.json['error_message']['faultstring'])

    def test_post_threshold_alarm_with_combination_rule(self):
        """Test the creation of an threshold alarm with combination rule."""
        json = {
            'enabled': False,
            'name': 'added_alarm',
            'state': 'ok',
            'type': 'threshold',
            'ok_actions': ['http://something/ok'],
            'alarm_actions': ['http://something/alarm'],
            'insufficient_data_actions': ['http://something/no'],
            'repeat_actions': True,
            'combination_rule': {
                'alarm_ids': ['a',
                              'b'],
                'operator': 'and',
            }
        }
        resp = self.post_json('/alarms', params=json,
                              expect_errors=True, status=400,
                              headers=self.auth_headers)
        self.assertEqual(
            "threshold_rule must be set for threshold type alarm",
            resp.json['error_message']['faultstring'])

    def _do_post_combination_alarm_as_admin_success(self, owner_is_set):
        """Test posting a combination alarm.

        Test that post a combination alarm as admin on behalf of nobody
        with an alarm_id of someone else, with owner set or not
        """
        json = {
            'enabled': False,
            'name': 'added_alarm',
            'state': 'ok',
            'type': 'combination',
            'ok_actions': ['http://something/ok'],
            'alarm_actions': ['http://something/alarm'],
            'insufficient_data_actions': ['http://something/no'],
            'repeat_actions': True,
            'combination_rule': {
                'alarm_ids': ['a',
                              'b'],
                'operator': 'and',
            }
        }
        an_other_admin_auth = {'X-User-Id': str(uuid.uuid4()),
                               'X-Project-Id': str(uuid.uuid4()),
                               'X-Roles': 'admin'}
        if owner_is_set:
            json['project_id'] = an_other_admin_auth['X-Project-Id']
            json['user_id'] = an_other_admin_auth['X-User-Id']

        self.post_json('/alarms', params=json, status=201,
                       headers=an_other_admin_auth)
        alarms = list(self.alarm_conn.get_alarms(enabled=False))
        if alarms[0].name == 'added_alarm':
            for key in json:
                if key.endswith('_rule'):
                    storage_key = 'rule'
                else:
                    storage_key = key
                self.assertEqual(json[key], getattr(alarms[0], storage_key))
        else:
            self.fail("Alarm not found")

    def test_post_invalid_alarm_combination(self):
        """Test that post a combination alarm with a not existing alarm id."""
        json = {
            'enabled': False,
            'name': 'added_alarm',
            'state': 'ok',
            'type': 'combination',
            'ok_actions': ['http://something/ok'],
            'alarm_actions': ['http://something/alarm'],
            'insufficient_data_actions': ['http://something/no'],
            'repeat_actions': True,
            'combination_rule': {
                'alarm_ids': ['not_exists',
                              'b'],
                'operator': 'and',
            }
        }
        self.post_json('/alarms', params=json, status=404,
                       headers=self.auth_headers)
        alarms = list(self.alarm_conn.get_alarms(enabled=False))
        self.assertEqual(0, len(alarms))

    def test_post_alarm_combination_duplicate_alarm_ids(self):
        """Test combination alarm doesn't allow duplicate alarm ids."""
        json_body = {
            'name': 'dup_alarm_id',
            'type': 'combination',
            'combination_rule': {
                'alarm_ids': ['a', 'a', 'd', 'a', 'c', 'c', 'b'],
            }
        }
        self.post_json('/alarms', params=json_body, status=201,
                       headers=self.auth_headers)
        alarms = list(self.alarm_conn.get_alarms(name='dup_alarm_id'))
        self.assertEqual(1, len(alarms))
        self.assertEqual(['a', 'd', 'c', 'b'],
                         alarms[0].rule.get('alarm_ids'))

    def _test_post_alarm_combination_rule_less_than_two_alarms(self,
                                                               alarm_ids=None):
        json_body = {
            'name': 'one_alarm_in_combination_rule',
            'type': 'combination',
            'combination_rule': {
                'alarm_ids': alarm_ids or []
            }
        }

        resp = self.post_json('/alarms', params=json_body,
                              expect_errors=True, status=400,
                              headers=self.auth_headers)
        self.assertEqual(
            'Alarm combination rule should contain at'
            ' least two different alarm ids.',
            resp.json['error_message']['faultstring'])

    def test_post_alarm_combination_rule_with_no_alarm(self):
        self._test_post_alarm_combination_rule_less_than_two_alarms()

    def test_post_alarm_combination_rule_with_one_alarm(self):
        self._test_post_alarm_combination_rule_less_than_two_alarms(['a'])

    def test_post_alarm_combination_rule_with_two_same_alarms(self):
        self._test_post_alarm_combination_rule_less_than_two_alarms(['a',
                                                                     'a'])

    def test_put_alarm(self):
        json = {
            'enabled': False,
            'name': 'name_put',
            'state': 'ok',
            'type': 'threshold',
            'ok_actions': ['http://something/ok'],
            'alarm_actions': ['http://something/alarm'],
            'insufficient_data_actions': ['http://something/no'],
            'repeat_actions': True,
            'threshold_rule': {
                'meter_name': 'ameter',
                'query': [{'field': 'metadata.field',
                           'op': 'eq',
                           'value': '5',
                           'type': 'string'}],
                'comparison_operator': 'le',
                'statistic': 'count',
                'threshold': 50,
                'evaluation_periods': 3,
                'period': 180,
            }
        }
        data = self.get_json('/alarms',
                             q=[{'field': 'name',
                                 'value': 'name1',
                                 }])
        self.assertEqual(1, len(data))
        alarm_id = data[0]['alarm_id']

        self.put_json('/alarms/%s' % alarm_id,
                      params=json,
                      headers=self.auth_headers)
        alarm = list(self.alarm_conn.get_alarms(alarm_id=alarm_id,
                                                enabled=False))[0]
        json['threshold_rule']['query'].append({
            'field': 'project_id', 'op': 'eq',
            'value': self.auth_headers['X-Project-Id']})
        self._verify_alarm(json, alarm)

    def test_put_alarm_as_admin(self):
        json = {
            'user_id': 'myuserid',
            'project_id': 'myprojectid',
            'enabled': False,
            'name': 'name_put',
            'state': 'ok',
            'type': 'threshold',
            'ok_actions': ['http://something/ok'],
            'alarm_actions': ['http://something/alarm'],
            'insufficient_data_actions': ['http://something/no'],
            'repeat_actions': True,
            'threshold_rule': {
                'meter_name': 'ameter',
                'query': [{'field': 'metadata.field',
                           'op': 'eq',
                           'value': '5',
                           'type': 'string'},
                          {'field': 'project_id', 'op': 'eq',
                           'value': 'myprojectid'}],
                'comparison_operator': 'le',
                'statistic': 'count',
                'threshold': 50,
                'evaluation_periods': 3,
                'period': 180,
            }
        }
        headers = {}
        headers.update(self.auth_headers)
        headers['X-Roles'] = 'admin'

        data = self.get_json('/alarms',
                             headers=headers,
                             q=[{'field': 'name',
                                 'value': 'name1',
                                 }])
        self.assertEqual(1, len(data))
        alarm_id = data[0]['alarm_id']

        self.put_json('/alarms/%s' % alarm_id,
                      params=json,
                      headers=headers)
        alarm = list(self.alarm_conn.get_alarms(alarm_id=alarm_id,
                                                enabled=False))[0]
        self.assertEqual('myuserid', alarm.user_id)
        self.assertEqual('myprojectid', alarm.project_id)
        self._verify_alarm(json, alarm)

    def test_put_alarm_wrong_field(self):
        # Note: wsme will ignore unknown fields so will just not appear in
        # the Alarm.
        json = {
            'this_can_not_be_correct': 'ha',
            'enabled': False,
            'name': 'name1',
            'state': 'ok',
            'type': 'threshold',
            'ok_actions': ['http://something/ok'],
            'alarm_actions': ['http://something/alarm'],
            'insufficient_data_actions': ['http://something/no'],
            'repeat_actions': True,
            'threshold_rule': {
                'meter_name': 'ameter',
                'query': [{'field': 'metadata.field',
                           'op': 'eq',
                           'value': '5',
                           'type': 'string'}],
                'comparison_operator': 'le',
                'statistic': 'count',
                'threshold': 50,
                'evaluation_periods': 3,
                'period': 180,
            }
        }
        data = self.get_json('/alarms',
                             q=[{'field': 'name',
                                 'value': 'name1',
                                 }])
        self.assertEqual(1, len(data))
        alarm_id = data[0]['alarm_id']

        resp = self.put_json('/alarms/%s' % alarm_id,
                             params=json,
                             headers=self.auth_headers)
        self.assertEqual(200, resp.status_code)

    def test_put_alarm_with_existing_name(self):
        """Test that update a threshold alarm with an existing name."""
        json = {
            'enabled': False,
            'name': 'name1',
            'state': 'ok',
            'type': 'threshold',
            'ok_actions': ['http://something/ok'],
            'alarm_actions': ['http://something/alarm'],
            'insufficient_data_actions': ['http://something/no'],
            'repeat_actions': True,
            'threshold_rule': {
                'meter_name': 'ameter',
                'query': [{'field': 'metadata.field',
                           'op': 'eq',
                           'value': '5',
                           'type': 'string'}],
                'comparison_operator': 'le',
                'statistic': 'count',
                'threshold': 50,
                'evaluation_periods': 3,
                'period': 180,
            }
        }
        data = self.get_json('/alarms',
                             q=[{'field': 'name',
                                 'value': 'name2',
                                 }])
        self.assertEqual(1, len(data))
        alarm_id = data[0]['alarm_id']

        resp = self.put_json('/alarms/%s' % alarm_id,
                             expect_errors=True, status=409,
                             params=json,
                             headers=self.auth_headers)
        self.assertEqual(
            'Alarm with name=name1 exists',
            resp.json['error_message']['faultstring'])

    def test_put_invalid_alarm_actions(self):
        json = {
            'enabled': False,
            'name': 'name1',
            'state': 'ok',
            'type': 'threshold',
            'ok_actions': ['spam://something/ok'],
            'alarm_actions': ['http://something/alarm'],
            'insufficient_data_actions': ['http://something/no'],
            'repeat_actions': True,
            'threshold_rule': {
                'meter_name': 'ameter',
                'query': [{'field': 'metadata.field',
                           'op': 'eq',
                           'value': '5',
                           'type': 'string'}],
                'comparison_operator': 'le',
                'statistic': 'count',
                'threshold': 50,
                'evaluation_periods': 3,
                'period': 180,
            }
        }
        data = self.get_json('/alarms',
                             q=[{'field': 'name',
                                 'value': 'name2',
                                 }])
        self.assertEqual(1, len(data))
        alarm_id = data[0]['alarm_id']

        resp = self.put_json('/alarms/%s' % alarm_id,
                             expect_errors=True, status=400,
                             params=json,
                             headers=self.auth_headers)
        self.assertEqual(
            'Unsupported action spam://something/ok',
            resp.json['error_message']['faultstring'])

    def test_put_alarm_combination_cannot_specify_itself(self):
        json = {
            'name': 'name4',
            'type': 'combination',
            'combination_rule': {
                'alarm_ids': ['d', 'a'],
            }
        }

        data = self.get_json('/alarms',
                             q=[{'field': 'name',
                                 'value': 'name4',
                                 }])
        self.assertEqual(1, len(data))
        alarm_id = data[0]['alarm_id']

        resp = self.put_json('/alarms/%s' % alarm_id,
                             expect_errors=True, status=400,
                             params=json,
                             headers=self.auth_headers)

        msg = 'Cannot specify alarm %s itself in combination rule' % alarm_id
        self.assertEqual(msg, resp.json['error_message']['faultstring'])

    def _test_put_alarm_combination_rule_less_than_two_alarms(self,
                                                              alarm_ids=None):
        json_body = {
            'name': 'name4',
            'type': 'combination',
            'combination_rule': {
                'alarm_ids': alarm_ids or []
            }
        }

        data = self.get_json('/alarms',
                             q=[{'field': 'name',
                                 'value': 'name4',
                                 }])
        self.assertEqual(1, len(data))
        alarm_id = data[0]['alarm_id']

        resp = self.put_json('/alarms/%s' % alarm_id, params=json_body,
                             expect_errors=True, status=400,
                             headers=self.auth_headers)
        self.assertEqual(
            'Alarm combination rule should contain at'
            ' least two different alarm ids.',
            resp.json['error_message']['faultstring'])

    def test_put_alarm_combination_rule_with_no_alarm(self):
        self._test_put_alarm_combination_rule_less_than_two_alarms()

    def test_put_alarm_combination_rule_with_one_alarm(self):
        self._test_put_alarm_combination_rule_less_than_two_alarms(['a'])

    def test_put_alarm_combination_rule_with_two_same_alarm_itself(self):
        self._test_put_alarm_combination_rule_less_than_two_alarms(['d',
                                                                    'd'])

    def test_put_combination_alarm_with_duplicate_ids(self):
        """Test combination alarm doesn't allow duplicate alarm ids."""
        alarms = self.get_json('/alarms',
                               q=[{'field': 'name',
                                   'value': 'name4',
                                   }])
        self.assertEqual(1, len(alarms))
        alarm_id = alarms[0]['alarm_id']

        json_body = {
            'name': 'name4',
            'type': 'combination',
            'combination_rule': {
                'alarm_ids': ['c', 'a', 'b', 'a', 'c', 'b'],
            }
        }
        self.put_json('/alarms/%s' % alarm_id,
                      params=json_body, status=200,
                      headers=self.auth_headers)

        alarms = list(self.alarm_conn.get_alarms(alarm_id=alarm_id))
        self.assertEqual(1, len(alarms))
        self.assertEqual(['c', 'a', 'b'], alarms[0].rule.get('alarm_ids'))

    def test_delete_alarm(self):
        data = self.get_json('/alarms')
        self.assertEqual(4, len(data))

        resp = self.delete('/alarms/%s' % data[0]['alarm_id'],
                           headers=self.auth_headers,
                           status=204)
        self.assertEqual('', resp.body)
        alarms = list(self.alarm_conn.get_alarms())
        self.assertEqual(3, len(alarms))

    def test_get_state_alarm(self):
        data = self.get_json('/alarms')
        self.assertEqual(4, len(data))

        resp = self.get_json('/alarms/%s/state' % data[0]['alarm_id'],
                             headers=self.auth_headers)
        self.assertEqual(resp, data[0]['state'])

    def test_set_state_alarm(self):
        data = self.get_json('/alarms')
        self.assertEqual(4, len(data))

        resp = self.put_json('/alarms/%s/state' % data[0]['alarm_id'],
                             headers=self.auth_headers,
                             params='alarm')
        alarms = list(self.alarm_conn.get_alarms(alarm_id=data[0]['alarm_id']))
        self.assertEqual(1, len(alarms))
        self.assertEqual('alarm', alarms[0].state)
        self.assertEqual('alarm', resp.json)

    def test_set_invalid_state_alarm(self):
        data = self.get_json('/alarms')
        self.assertEqual(4, len(data))

        self.put_json('/alarms/%s/state' % data[0]['alarm_id'],
                      headers=self.auth_headers,
                      params='not valid',
                      status=400)

    def _get_alarm(self, id):
        data = self.get_json('/alarms')
        match = [a for a in data if a['alarm_id'] == id]
        self.assertEqual(1, len(match), 'alarm %s not found' % id)
        return match[0]

    def _get_alarm_history(self, alarm, auth_headers=None, query=None,
                           expect_errors=False, status=200):
        url = '/alarms/%s/history' % alarm['alarm_id']
        if query:
            url += '?q.op=%(op)s&q.value=%(value)s&q.field=%(field)s' % query
        resp = self.get_json(url,
                             headers=auth_headers or self.auth_headers,
                             expect_errors=expect_errors)
        if expect_errors:
            self.assertEqual(status, resp.status_code)
        return resp

    def _update_alarm(self, alarm, updated_data, auth_headers=None):
        data = self._get_alarm(alarm['alarm_id'])
        data.update(updated_data)
        self.put_json('/alarms/%s' % alarm['alarm_id'],
                      params=data,
                      headers=auth_headers or self.auth_headers)

    def _delete_alarm(self, alarm, auth_headers=None):
        self.delete('/alarms/%s' % alarm['alarm_id'],
                    headers=auth_headers or self.auth_headers,
                    status=204)

    def _assert_is_subset(self, expected, actual):
        for k, v in six.iteritems(expected):
            self.assertEqual(v, actual.get(k), 'mismatched field: %s' % k)
        self.assertIsNotNone(actual['event_id'])

    def _assert_in_json(self, expected, actual):
        actual = jsonutils.dumps(jsonutils.loads(actual), sort_keys=True)
        for k, v in six.iteritems(expected):
            fragment = jsonutils.dumps({k: v}, sort_keys=True)[1:-1]
            self.assertIn(fragment, actual,
                          '%s not in %s' % (fragment, actual))

    def test_record_alarm_history_config(self):
        self.CONF.set_override('record_history', False, group='alarm')
        alarm = self._get_alarm('a')
        history = self._get_alarm_history(alarm)
        self.assertEqual([], history)
        self._update_alarm(alarm, dict(name='renamed'))
        history = self._get_alarm_history(alarm)
        self.assertEqual([], history)
        self.CONF.set_override('record_history', True, group='alarm')
        self._update_alarm(alarm, dict(name='foobar'))
        history = self._get_alarm_history(alarm)
        self.assertEqual(1, len(history))

    def test_get_recorded_alarm_history_on_create(self):
        new_alarm = {
            'name': 'new_alarm',
            'type': 'threshold',
            'threshold_rule': {
                'meter_name': 'ameter',
                'query': [],
                'comparison_operator': 'le',
                'statistic': 'max',
                'threshold': 42.0,
                'period': 60,
                'evaluation_periods': 1,
            }
        }
        self.post_json('/alarms', params=new_alarm, status=201,
                       headers=self.auth_headers)

        alarms = self.get_json('/alarms',
                               q=[{'field': 'name',
                                   'value': 'new_alarm',
                                   }])
        self.assertEqual(1, len(alarms))
        alarm = alarms[0]

        history = self._get_alarm_history(alarm)
        self.assertEqual(1, len(history))
        self._assert_is_subset(dict(alarm_id=alarm['alarm_id'],
                                    on_behalf_of=alarm['project_id'],
                                    project_id=alarm['project_id'],
                                    type='creation',
                                    user_id=alarm['user_id']),
                               history[0])
        self._add_default_threshold_rule(new_alarm)
        new_alarm['rule'] = new_alarm['threshold_rule']
        del new_alarm['threshold_rule']
        new_alarm['rule']['query'].append({
            'field': 'project_id', 'op': 'eq',
            'value': self.auth_headers['X-Project-Id']})
        self._assert_in_json(new_alarm, history[0]['detail'])

    def _do_test_get_recorded_alarm_history_on_update(self,
                                                      data,
                                                      type,
                                                      detail,
                                                      auth=None):
        alarm = self._get_alarm('a')
        history = self._get_alarm_history(alarm)
        self.assertEqual([], history)
        self._update_alarm(alarm, data, auth)
        history = self._get_alarm_history(alarm)
        self.assertEqual(1, len(history))
        project_id = auth['X-Project-Id'] if auth else alarm['project_id']
        user_id = auth['X-User-Id'] if auth else alarm['user_id']
        self._assert_is_subset(dict(alarm_id=alarm['alarm_id'],
                                    detail=detail,
                                    on_behalf_of=alarm['project_id'],
                                    project_id=project_id,
                                    type=type,
                                    user_id=user_id),
                               history[0])

    def test_get_recorded_alarm_history_rule_change(self):
        data = dict(name='renamed')
        detail = '{"name": "renamed"}'
        self._do_test_get_recorded_alarm_history_on_update(data,
                                                           'rule change',
                                                           detail)

    def test_get_recorded_alarm_history_state_transition_on_behalf_of(self):
        # credentials for new non-admin user, on who's behalf the alarm
        # is created
        member_user = str(uuid.uuid4())
        member_project = str(uuid.uuid4())
        member_auth = {'X-Roles': 'member',
                       'X-User-Id': member_user,
                       'X-Project-Id': member_project}
        new_alarm = {
            'name': 'new_alarm',
            'type': 'threshold',
            'state': 'ok',
            'threshold_rule': {
                'meter_name': 'other_meter',
                'query': [{'field': 'project_id',
                           'op': 'eq',
                           'value': member_project}],
                'comparison_operator': 'le',
                'statistic': 'max',
                'threshold': 42.0,
                'evaluation_periods': 1,
                'period': 60
            }
        }
        self.post_json('/alarms', params=new_alarm, status=201,
                       headers=member_auth)
        alarm = self.get_json('/alarms', headers=member_auth)[0]

        # effect a state transition as a new administrative user
        admin_user = str(uuid.uuid4())
        admin_project = str(uuid.uuid4())
        admin_auth = {'X-Roles': 'admin',
                      'X-User-Id': admin_user,
                      'X-Project-Id': admin_project}
        data = dict(state='alarm')
        self._update_alarm(alarm, data, auth_headers=admin_auth)

        self._add_default_threshold_rule(new_alarm)
        new_alarm['rule'] = new_alarm['threshold_rule']
        del new_alarm['threshold_rule']

        # ensure that both the creation event and state transition
        # are visible to the non-admin alarm owner and admin user alike
        for auth in [member_auth, admin_auth]:
            history = self._get_alarm_history(alarm, auth_headers=auth)
            self.assertEqual(2, len(history), 'hist: %s' % history)
            self._assert_is_subset(dict(alarm_id=alarm['alarm_id'],
                                        detail='{"state": "alarm"}',
                                        on_behalf_of=alarm['project_id'],
                                        project_id=admin_project,
                                        type='rule change',
                                        user_id=admin_user),
                                   history[0])
            self._assert_is_subset(dict(alarm_id=alarm['alarm_id'],
                                        on_behalf_of=alarm['project_id'],
                                        project_id=member_project,
                                        type='creation',
                                        user_id=member_user),
                                   history[1])
            self._assert_in_json(new_alarm, history[1]['detail'])

            # ensure on_behalf_of cannot be constrained in an API call
            query = dict(field='on_behalf_of',
                         op='eq',
                         value=alarm['project_id'])
            self._get_alarm_history(alarm, auth_headers=auth, query=query,
                                    expect_errors=True, status=400)

    def test_get_recorded_alarm_history_segregation(self):
        data = dict(name='renamed')
        detail = '{"name": "renamed"}'
        self._do_test_get_recorded_alarm_history_on_update(data,
                                                           'rule change',
                                                           detail)
        auth = {'X-Roles': 'member',
                'X-User-Id': str(uuid.uuid4()),
                'X-Project-Id': str(uuid.uuid4())}
        history = self._get_alarm_history(self._get_alarm('a'), auth)
        self.assertEqual([], history)

    def test_get_recorded_alarm_history_preserved_after_deletion(self):
        alarm = self._get_alarm('a')
        history = self._get_alarm_history(alarm)
        self.assertEqual([], history)
        self._update_alarm(alarm, dict(name='renamed'))
        history = self._get_alarm_history(alarm)
        self.assertEqual(1, len(history))
        alarm = self._get_alarm('a')
        self.delete('/alarms/%s' % alarm['alarm_id'],
                    headers=self.auth_headers,
                    status=204)
        history = self._get_alarm_history(alarm)
        self.assertEqual(2, len(history))
        self._assert_is_subset(dict(alarm_id=alarm['alarm_id'],
                                    on_behalf_of=alarm['project_id'],
                                    project_id=alarm['project_id'],
                                    type='deletion',
                                    user_id=alarm['user_id']),
                               history[0])
        alarm['rule'] = alarm['threshold_rule']
        del alarm['threshold_rule']
        self._assert_in_json(alarm, history[0]['detail'])
        detail = '{"name": "renamed"}'
        self._assert_is_subset(dict(alarm_id=alarm['alarm_id'],
                                    detail=detail,
                                    on_behalf_of=alarm['project_id'],
                                    project_id=alarm['project_id'],
                                    type='rule change',
                                    user_id=alarm['user_id']),
                               history[1])

    def test_get_alarm_history_ordered_by_recentness(self):
        alarm = self._get_alarm('a')
        for i in moves.xrange(10):
            self._update_alarm(alarm, dict(name='%s' % i))
        alarm = self._get_alarm('a')
        self._delete_alarm(alarm)
        history = self._get_alarm_history(alarm)
        self.assertEqual(11, len(history), 'hist: %s' % history)
        self._assert_is_subset(dict(alarm_id=alarm['alarm_id'],
                                    type='deletion'),
                               history[0])
        alarm['rule'] = alarm['threshold_rule']
        del alarm['threshold_rule']
        self._assert_in_json(alarm, history[0]['detail'])
        for i in moves.xrange(1, 10):
            detail = '{"name": "%s"}' % (10 - i)
            self._assert_is_subset(dict(alarm_id=alarm['alarm_id'],
                                        detail=detail,
                                        type='rule change'),
                                   history[i])

    def test_get_alarm_history_constrained_by_timestamp(self):
        alarm = self._get_alarm('a')
        self._update_alarm(alarm, dict(name='renamed'))
        after = datetime.datetime.utcnow().isoformat()
        query = dict(field='timestamp', op='gt', value=after)
        history = self._get_alarm_history(alarm, query=query)
        self.assertEqual(0, len(history))
        query['op'] = 'le'
        history = self._get_alarm_history(alarm, query=query)
        self.assertEqual(1, len(history))
        detail = '{"name": "renamed"}'
        self._assert_is_subset(dict(alarm_id=alarm['alarm_id'],
                                    detail=detail,
                                    on_behalf_of=alarm['project_id'],
                                    project_id=alarm['project_id'],
                                    type='rule change',
                                    user_id=alarm['user_id']),
                               history[0])

    def test_get_alarm_history_constrained_by_type(self):
        alarm = self._get_alarm('a')
        self._delete_alarm(alarm)
        query = dict(field='type', op='eq', value='deletion')
        history = self._get_alarm_history(alarm, query=query)
        self.assertEqual(1, len(history))
        self._assert_is_subset(dict(alarm_id=alarm['alarm_id'],
                                    on_behalf_of=alarm['project_id'],
                                    project_id=alarm['project_id'],
                                    type='deletion',
                                    user_id=alarm['user_id']),
                               history[0])
        alarm['rule'] = alarm['threshold_rule']
        del alarm['threshold_rule']
        self._assert_in_json(alarm, history[0]['detail'])

    def test_get_alarm_history_constrained_by_alarm_id_failed(self):
        alarm = self._get_alarm('b')
        query = dict(field='alarm_id', op='eq', value='b')
        resp = self._get_alarm_history(alarm, query=query,
                                       expect_errors=True, status=400)
        self.assertEqual('Unknown argument: "alarm_id": unrecognized'
                         " field in query: [<Query u'alarm_id' eq"
                         " u'b' Unset>], valid keys: ['project', "
                         "'search_offset', 'timestamp', 'type', 'user']",
                         resp.json['error_message']['faultstring'])

    def test_get_alarm_history_constrained_by_not_supported_rule(self):
        alarm = self._get_alarm('b')
        query = dict(field='abcd', op='eq', value='abcd')
        resp = self._get_alarm_history(alarm, query=query,
                                       expect_errors=True, status=400)
        self.assertEqual('Unknown argument: "abcd": unrecognized'
                         " field in query: [<Query u'abcd' eq"
                         " u'abcd' Unset>], valid keys: ['project', "
                         "'search_offset', 'timestamp', 'type', 'user']",
                         resp.json['error_message']['faultstring'])

    def test_get_nonexistent_alarm_history(self):
        # the existence of alarm history is independent of the
        # continued existence of the alarm itself
        history = self._get_alarm_history(dict(alarm_id='foobar'))
        self.assertEqual([], history)

    def test_alarms_sends_notification(self):
        # Hit the AlarmsController ...
        json = {
            'name': 'sent_notification',
            'type': 'threshold',
            'threshold_rule': {
                'meter_name': 'ameter',
                'comparison_operator': 'gt',
                'threshold': 2.0,
                'statistic': 'avg',
            }

        }
        endpoint = mock.MagicMock()
        target = oslo.messaging.Target(topic="notifications")
        listener = messaging.get_notification_listener(
            self.transport, [target], [endpoint])
        listener.start()
        endpoint.info.side_effect = lambda *args: listener.stop()
        self.post_json('/alarms', params=json, headers=self.auth_headers)
        listener.wait()

        class PayloadMatcher(object):
            def __eq__(self, payload):
                return (payload['detail']['name'] == 'sent_notification' and
                        payload['type'] == 'creation' and
                        payload['detail']['rule']['meter_name'] == 'ameter' and
                        set(['alarm_id', 'detail', 'event_id', 'on_behalf_of',
                             'project_id', 'timestamp',
                             'user_id']).issubset(payload.keys()))

        endpoint.info.assert_called_once_with(
            {'instance_uuid': None,
             'domain': None,
             'project_domain': None,
             'auth_token': None,
             'is_admin': False,
             'user': None,
             'tenant': None,
             'read_only': False,
             'show_deleted': False,
             'user_identity': '- - - - -',
             'request_id': mock.ANY,
             'user_domain': None},
            'ceilometer.api', 'alarm.creation',
            PayloadMatcher(), mock.ANY)

    def test_alarm_sends_notification(self):
        # Hit the AlarmController (with alarm_id supplied) ...
        data = self.get_json('/alarms')
        del_alarm_name = "name1"
        for d in data:
            if d['name'] == del_alarm_name:
                del_alarm_id = d['alarm_id']

        with mock.patch.object(messaging, 'get_notifier') as get_notifier:
            notifier = get_notifier.return_value

            self.delete('/alarms/%s' % del_alarm_id,
                        headers=self.auth_headers, status=204)
            get_notifier.assert_called_once_with(mock.ANY,
                                                 publisher_id='ceilometer.api')
        calls = notifier.info.call_args_list
        self.assertEqual(1, len(calls))
        args, _ = calls[0]
        context, event_type, payload = args
        self.assertEqual('alarm.deletion', event_type)
        self.assertEqual(del_alarm_name, payload['detail']['name'])
        self.assertTrue(set(['alarm_id', 'detail', 'event_id', 'on_behalf_of',
                             'project_id', 'timestamp', 'type',
                             'user_id']).issubset(payload.keys()))


class TestAlarmsQuotas(v2.FunctionalTest,
                       tests_db.MixinTestsWithBackendScenarios):

    def setUp(self):
        super(TestAlarmsQuotas, self).setUp()

        self.auth_headers = {'X-User-Id': str(uuid.uuid4()),
                             'X-Project-Id': str(uuid.uuid4())}

    def _test_alarm_quota(self):
        alarm = {
            'name': 'alarm',
            'type': 'threshold',
            'user_id': self.auth_headers['X-User-Id'],
            'project_id': self.auth_headers['X-Project-Id'],
            'threshold_rule': {
                'meter_name': 'testmeter',
                'query': [],
                'comparison_operator': 'le',
                'statistic': 'max',
                'threshold': 42.0,
                'period': 60,
                'evaluation_periods': 1,
            }
        }

        resp = self.post_json('/alarms', params=alarm,
                              headers=self.auth_headers)
        self.assertEqual(201, resp.status_code)
        alarms = self.get_json('/alarms')
        self.assertEqual(1, len(alarms))

        alarm['name'] = 'another_user_alarm'
        resp = self.post_json('/alarms', params=alarm,
                              expect_errors=True,
                              headers=self.auth_headers)
        self.assertEqual(403, resp.status_code)
        faultstring = 'Alarm quota exceeded for user'
        self.assertIn(faultstring,
                      resp.json['error_message']['faultstring'])

        alarms = self.get_json('/alarms')
        self.assertEqual(1, len(alarms))

    def test_alarms_quotas(self):
        self.CONF.set_override('user_alarm_quota', 1, group='alarm')
        self.CONF.set_override('project_alarm_quota', 1, group='alarm')
        self._test_alarm_quota()

    def test_project_alarms_quotas(self):
        self.CONF.set_override('project_alarm_quota', 1, group='alarm')
        self._test_alarm_quota()

    def test_user_alarms_quotas(self):
        self.CONF.set_override('user_alarm_quota', 1, group='alarm')
        self._test_alarm_quota()

    def test_larger_limit_project_alarms_quotas(self):
        self.CONF.set_override('user_alarm_quota', 1, group='alarm')
        self.CONF.set_override('project_alarm_quota', 2, group='alarm')
        self._test_alarm_quota()

    def test_larger_limit_user_alarms_quotas(self):
        self.CONF.set_override('user_alarm_quota', 2, group='alarm')
        self.CONF.set_override('project_alarm_quota', 1, group='alarm')
        self._test_alarm_quota()

    def test_larger_limit_user_alarm_quotas_multitenant_user(self):
        self.CONF.set_override('user_alarm_quota', 2, group='alarm')
        self.CONF.set_override('project_alarm_quota', 1, group='alarm')

        def _test(field, value):
            query = [{
                'field': field,
                'op': 'eq',
                'value': value
            }]
            alarms = self.get_json('/alarms', q=query)
            self.assertEqual(1, len(alarms))

        alarm = {
            'name': 'alarm',
            'type': 'threshold',
            'user_id': self.auth_headers['X-User-Id'],
            'project_id': self.auth_headers['X-Project-Id'],
            'threshold_rule': {
                'meter_name': 'testmeter',
                'query': [],
                'comparison_operator': 'le',
                'statistic': 'max',
                'threshold': 42.0,
                'period': 60,
                'evaluation_periods': 1,
            }
        }

        resp = self.post_json('/alarms', params=alarm,
                              headers=self.auth_headers)

        self.assertEqual(201, resp.status_code)
        _test('project_id', self.auth_headers['X-Project-Id'])

        self.auth_headers['X-Project-Id'] = str(uuid.uuid4())
        alarm['name'] = 'another_user_alarm'
        alarm['project_id'] = self.auth_headers['X-Project-Id']
        resp = self.post_json('/alarms', params=alarm,
                              headers=self.auth_headers)

        self.assertEqual(201, resp.status_code)
        _test('project_id', self.auth_headers['X-Project-Id'])

        alarms = self.get_json('/alarms')
        self.assertEqual(2, len(alarms))<|MERGE_RESOLUTION|>--- conflicted
+++ resolved
@@ -544,18 +544,9 @@
         resp = self.post_json('/alarms', params=json, expect_errors=True,
                               status=400, headers=self.auth_headers)
         expected_err_msg = ("Invalid input for field/attribute"
-<<<<<<< HEAD
-                            " statistic."
-                            " Value: 'magic'."
-                            " Value should be one of:"
-                            " count, max, sum, avg, min")
-        self.assertEqual(expected_err_msg,
-                         resp.json['error_message']['faultstring'])
-=======
                             " statistic. Value: 'magic'.")
         self.assertIn(expected_err_msg,
                       resp.json['error_message']['faultstring'])
->>>>>>> e8834630
         alarms = list(self.alarm_conn.get_alarms())
         self.assertEqual(4, len(alarms))
 
@@ -573,17 +564,9 @@
         resp = self.post_json('/alarms', params=json, expect_errors=True,
                               status=400, headers=self.auth_headers)
         expected_err_msg = ("Invalid input for field/attribute state."
-<<<<<<< HEAD
-                            " Value: 'bad_state'."
-                            " Value should be one of:"
-                            " alarm, ok, insufficient data")
-        self.assertEqual(expected_err_msg,
-                         resp.json['error_message']['faultstring'])
-=======
                             " Value: 'bad_state'.")
         self.assertIn(expected_err_msg,
                       resp.json['error_message']['faultstring'])
->>>>>>> e8834630
         alarms = list(self.alarm_conn.get_alarms())
         self.assertEqual(4, len(alarms))
 
@@ -602,17 +585,9 @@
                               status=400, headers=self.auth_headers)
         expected_err_msg = ("Invalid input for field/attribute"
                             " comparison_operator."
-<<<<<<< HEAD
-                            " Value: 'bad_co'."
-                            " Value should be one of:"
-                            " gt, lt, ne, ge, le, eq")
-        self.assertEqual(expected_err_msg,
-                         resp.json['error_message']['faultstring'])
-=======
                             " Value: 'bad_co'.")
         self.assertIn(expected_err_msg,
                       resp.json['error_message']['faultstring'])
->>>>>>> e8834630
         alarms = list(self.alarm_conn.get_alarms())
         self.assertEqual(4, len(alarms))
 
@@ -631,17 +606,9 @@
                               status=400, headers=self.auth_headers)
         expected_err_msg = ("Invalid input for field/attribute"
                             " type."
-<<<<<<< HEAD
-                            " Value: 'bad_type'."
-                            " Value should be one of:"
-                            " threshold, combination")
-        self.assertEqual(expected_err_msg,
-                         resp.json['error_message']['faultstring'])
-=======
                             " Value: 'bad_type'.")
         self.assertIn(expected_err_msg,
                       resp.json['error_message']['faultstring'])
->>>>>>> e8834630
         alarms = list(self.alarm_conn.get_alarms())
         self.assertEqual(4, len(alarms))
 
@@ -713,16 +680,9 @@
                               status=400, headers=self.auth_headers)
         expected_err_msg = ("Invalid input for field/attribute"
                             " operator."
-<<<<<<< HEAD
-                            " Value: 'bad_operator'."
-                            " Value should be one of: and, or")
-        self.assertEqual(expected_err_msg,
-                         resp.json['error_message']['faultstring'])
-=======
                             " Value: 'bad_operator'.")
         self.assertIn(expected_err_msg,
                       resp.json['error_message']['faultstring'])
->>>>>>> e8834630
         alarms = list(self.alarm_conn.get_alarms())
         self.assertEqual(4, len(alarms))
 
