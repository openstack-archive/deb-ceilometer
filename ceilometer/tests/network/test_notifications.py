--- conflicted
+++ resolved
@@ -405,11 +405,7 @@
         self.assertEqual("network.create", samples[1].name)
 
     def test_bulk_network_create(self):
-<<<<<<< HEAD
-        v = notifications.Network()
-=======
         v = notifications.Network(mock.Mock())
->>>>>>> 5aa5cfd5
         samples = list(v.process_notification(
             NOTIFICATION_BULK_NETWORK_CREATE))
         self.assertEqual(4, len(samples))
@@ -425,11 +421,7 @@
         self.assertEqual("subnet.create", samples[1].name)
 
     def test_bulk_subnet_create(self):
-<<<<<<< HEAD
-        v = notifications.Subnet()
-=======
         v = notifications.Subnet(mock.Mock())
->>>>>>> 5aa5cfd5
         samples = list(v.process_notification(NOTIFICATION_BULK_SUBNET_CREATE))
         self.assertEqual(4, len(samples))
         self.assertEqual("subnet", samples[0].name)
@@ -444,11 +436,7 @@
         self.assertEqual("port.create", samples[1].name)
 
     def test_bulk_port_create(self):
-<<<<<<< HEAD
-        v = notifications.Port()
-=======
         v = notifications.Port(mock.Mock())
->>>>>>> 5aa5cfd5
         samples = list(v.process_notification(NOTIFICATION_BULK_PORT_CREATE))
         self.assertEqual(4, len(samples))
         self.assertEqual("port", samples[0].name)
