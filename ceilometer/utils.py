# Copyright 2010 United States Government as represented by the
# Administrator of the National Aeronautics and Space Administration.
# Copyright 2011 Justin Santa Barbara

# All Rights Reserved.
#
#    Licensed under the Apache License, Version 2.0 (the "License"); you may
#    not use this file except in compliance with the License. You may obtain
#    a copy of the License at
#
#         http://www.apache.org/licenses/LICENSE-2.0
#
#    Unless required by applicable law or agreed to in writing, software
#    distributed under the License is distributed on an "AS IS" BASIS, WITHOUT
#    WARRANTIES OR CONDITIONS OF ANY KIND, either express or implied. See the
#    License for the specific language governing permissions and limitations
#    under the License.

"""Utilities and helper functions."""

import bisect
import calendar
import copy
import datetime
import decimal
import hashlib
import multiprocessing
import struct

from oslo.config import cfg
from oslo.utils import timeutils
from oslo.utils import units
from oslo_concurrency import processutils
import six

<<<<<<< HEAD
rootwrap_conf = cfg.StrOpt('rootwrap_config',
                           default="/etc/ceilometer/rootwrap.conf",
                           help='Path to the rootwrap configuration file to'
                                'use for running commands as root')
=======

OPTS = [
    cfg.StrOpt('rootwrap_config',
               default="/etc/ceilometer/rootwrap.conf",
               help='Path to the rootwrap configuration file to'
                    'use for running commands as root'),
]
>>>>>>> e8834630
CONF = cfg.CONF
CONF.register_opts(OPTS)


def _get_root_helper():
    return 'sudo ceilometer-rootwrap %s' % CONF.rootwrap_config


def execute(*cmd, **kwargs):
    """Convenience wrapper around oslo's execute() method."""
    if 'run_as_root' in kwargs and 'root_helper' not in kwargs:
        kwargs['root_helper'] = _get_root_helper()
    return processutils.execute(*cmd, **kwargs)


def decode_unicode(input):
    """Decode the unicode of the message, and encode it into utf-8."""
    if isinstance(input, dict):
        temp = {}
        # If the input data is a dict, create an equivalent dict with a
        # predictable insertion order to avoid inconsistencies in the
        # message signature computation for equivalent payloads modulo
        # ordering
        for key, value in sorted(six.iteritems(input)):
            temp[decode_unicode(key)] = decode_unicode(value)
        return temp
    elif isinstance(input, (tuple, list)):
        # When doing a pair of JSON encode/decode operations to the tuple,
        # the tuple would become list. So we have to generate the value as
        # list here.
        return [decode_unicode(element) for element in input]
    elif isinstance(input, six.text_type):
        return input.encode('utf-8')
    else:
        return input


def recursive_keypairs(d, separator=':'):
    """Generator that produces sequence of keypairs for nested dictionaries."""
    for name, value in sorted(six.iteritems(d)):
        if isinstance(value, dict):
            for subname, subvalue in recursive_keypairs(value, separator):
                yield ('%s%s%s' % (name, separator, subname), subvalue)
        elif isinstance(value, (tuple, list)):
            yield name, decode_unicode(value)
        else:
            yield name, value


def restore_nesting(d, separator=':'):
    """Unwinds a flattened dict to restore nesting."""
    d = copy.copy(d) if any([separator in k for k in d.keys()]) else d
    for k, v in d.copy().items():
        if separator in k:
            top, rem = k.split(separator, 1)
            nest = d[top] if isinstance(d.get(top), dict) else {}
            nest[rem] = v
            d[top] = restore_nesting(nest, separator)
            del d[k]
    return d


def dt_to_decimal(utc):
    """Datetime to Decimal.

    Some databases don't store microseconds in datetime
    so we always store as Decimal unixtime.
    """
    if utc is None:
        return None

    decimal.getcontext().prec = 30
    return (decimal.Decimal(str(calendar.timegm(utc.utctimetuple()))) +
            (decimal.Decimal(str(utc.microsecond)) /
            decimal.Decimal("1000000.0")))


def decimal_to_dt(dec):
    """Return a datetime from Decimal unixtime format."""
    if dec is None:
        return None

    integer = int(dec)
    micro = (dec - decimal.Decimal(integer)) * decimal.Decimal(units.M)
    daittyme = datetime.datetime.utcfromtimestamp(integer)
    return daittyme.replace(microsecond=int(round(micro)))


def sanitize_timestamp(timestamp):
    """Return a naive utc datetime object."""
    if not timestamp:
        return timestamp
    if not isinstance(timestamp, datetime.datetime):
        timestamp = timeutils.parse_isotime(timestamp)
    return timeutils.normalize_time(timestamp)


def stringify_timestamps(data):
    """Stringify any datetimes in given dict."""
    isa_timestamp = lambda v: isinstance(v, datetime.datetime)
    return dict((k, v.isoformat() if isa_timestamp(v) else v)
                for (k, v) in six.iteritems(data))


def dict_to_keyval(value, key_base=None):
    """Expand a given dict to its corresponding key-value pairs.

    Generated keys are fully qualified, delimited using dot notation.
    ie. key = 'key.child_key.grandchild_key[0]'
    """
    val_iter, key_func = None, None
    if isinstance(value, dict):
        val_iter = six.iteritems(value)
        key_func = lambda k: key_base + '.' + k if key_base else k
    elif isinstance(value, (tuple, list)):
        val_iter = enumerate(value)
        key_func = lambda k: key_base + '[%d]' % k

    if val_iter:
        for k, v in val_iter:
            key_gen = key_func(k)
            if isinstance(v, dict) or isinstance(v, (tuple, list)):
                for key_gen, v in dict_to_keyval(v, key_gen):
                    yield key_gen, v
            else:
                yield key_gen, v


def lowercase_keys(mapping):
    """Converts the values of the keys in mapping to lowercase."""
    items = mapping.items()
    for key, value in items:
        del mapping[key]
        mapping[key.lower()] = value


def lowercase_values(mapping):
    """Converts the values in the mapping dict to lowercase."""
    items = mapping.items()
    for key, value in items:
        mapping[key] = value.lower()


def update_nested(original_dict, updates):
    """Updates the leaf nodes in a nest dict.

     Updates occur without replacing entire sub-dicts.
    """
    dict_to_update = copy.deepcopy(original_dict)
    for key, value in six.iteritems(updates):
        if isinstance(value, dict):
            sub_dict = update_nested(dict_to_update.get(key, {}), value)
            dict_to_update[key] = sub_dict
        else:
            dict_to_update[key] = updates[key]
    return dict_to_update


def cpu_count():
    try:
        return multiprocessing.cpu_count() or 1
    except NotImplementedError:
        return 1


def uniq(dupes, attrs):
    """Exclude elements of dupes with a duplicated set of attribute values."""
    key = lambda d: '/'.join([getattr(d, a) or '' for a in attrs])
    keys = []
    deduped = []
    for d in dupes:
        if key(d) not in keys:
            deduped.append(d)
            keys.append(key(d))
    return deduped


def hash_of_set(s):
    return str(hash(frozenset(s)))


class HashRing(object):

    def __init__(self, nodes, replicas=100):
        self._ring = dict()
        self._sorted_keys = []

        for node in nodes:
            for r in six.moves.range(replicas):
                hashed_key = self._hash('%s-%s' % (node, r))
                self._ring[hashed_key] = node
                self._sorted_keys.append(hashed_key)
        self._sorted_keys.sort()

    @staticmethod
    def _hash(key):
        return struct.unpack_from('>I',
                                  hashlib.md5(str(key).encode()).digest())[0]

    def _get_position_on_ring(self, key):
        hashed_key = self._hash(key)
        position = bisect.bisect(self._sorted_keys, hashed_key)
        return position if position < len(self._sorted_keys) else 0

    def get_node(self, key):
        if not self._ring:
            return None
        pos = self._get_position_on_ring(key)
        return self._ring[self._sorted_keys[pos]]<|MERGE_RESOLUTION|>--- conflicted
+++ resolved
@@ -33,12 +33,6 @@
 from oslo_concurrency import processutils
 import six
 
-<<<<<<< HEAD
-rootwrap_conf = cfg.StrOpt('rootwrap_config',
-                           default="/etc/ceilometer/rootwrap.conf",
-                           help='Path to the rootwrap configuration file to'
-                                'use for running commands as root')
-=======
 
 OPTS = [
     cfg.StrOpt('rootwrap_config',
@@ -46,7 +40,6 @@
                help='Path to the rootwrap configuration file to'
                     'use for running commands as root'),
 ]
->>>>>>> e8834630
 CONF = cfg.CONF
 CONF.register_opts(OPTS)
 
