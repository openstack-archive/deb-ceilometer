--- conflicted
+++ resolved
@@ -35,20 +35,6 @@
 from ceilometer.ipmi.platform import exception as nmexcept
 from ceilometer.ipmi.platform import ipmitool
 
-<<<<<<< HEAD
-
-def get_ordereddict():
-    """A fix for py26 not having ordereddict."""
-    try:
-        import collections
-        return collections.OrderedDict
-    except AttributeError:
-        import ordereddict
-        return ordereddict.OrderedDict
-
-OrderedDict = get_ordereddict()
-=======
->>>>>>> e8834630
 
 OPTS = [
     cfg.IntOpt('node_manager_init_retry',
@@ -80,11 +66,7 @@
 
 ONE_RETURN_TEMPLATE = {"ret": 1}
 
-<<<<<<< HEAD
-BMC_INFO_TEMPLATE = OrderedDict()
-=======
 BMC_INFO_TEMPLATE = collections.OrderedDict()
->>>>>>> e8834630
 BMC_INFO_TEMPLATE['Device_ID'] = 1
 BMC_INFO_TEMPLATE['Device_Revision'] = 1
 BMC_INFO_TEMPLATE['Firmware_Revision_1'] = 1
@@ -95,11 +77,7 @@
 BMC_INFO_TEMPLATE['Product_ID'] = 2
 BMC_INFO_TEMPLATE['Auxiliary_Firmware_Revision'] = 4
 
-<<<<<<< HEAD
-NM_STATISTICS_TEMPLATE = OrderedDict()
-=======
 NM_STATISTICS_TEMPLATE = collections.OrderedDict()
->>>>>>> e8834630
 NM_STATISTICS_TEMPLATE['Manufacturer_ID'] = 3
 NM_STATISTICS_TEMPLATE['Current_value'] = 2
 NM_STATISTICS_TEMPLATE['Minimum_value'] = 2
@@ -109,11 +87,7 @@
 NM_STATISTICS_TEMPLATE['Report_period'] = 4
 NM_STATISTICS_TEMPLATE["DomainID_PolicyState"] = 1
 
-<<<<<<< HEAD
-NM_GET_DEVICE_ID_TEMPLATE = OrderedDict()
-=======
 NM_GET_DEVICE_ID_TEMPLATE = collections.OrderedDict()
->>>>>>> e8834630
 NM_GET_DEVICE_ID_TEMPLATE['Device_ID'] = 1
 NM_GET_DEVICE_ID_TEMPLATE['Device_revision'] = 1
 NM_GET_DEVICE_ID_TEMPLATE['Firmware_revision_1'] = 1
