# vim: tabstop=4 shiftwidth=4 softtabstop=4

# Copyright (c) 2011 OpenStack, LLC.
# All Rights Reserved.
#
#    Licensed under the Apache License, Version 2.0 (the "License"); you may
#    not use this file except in compliance with the License. You may obtain
#    a copy of the License at
#
#         http://www.apache.org/licenses/LICENSE-2.0
#
#    Unless required by applicable law or agreed to in writing, software
#    distributed under the License is distributed on an "AS IS" BASIS, WITHOUT
#    WARRANTIES OR CONDITIONS OF ANY KIND, either express or implied. See the
#    License for the specific language governing permissions and limitations
#    under the License.

"""Policy Engine For Ceilometer"""

import os

<<<<<<< HEAD
=======
from oslo.config import cfg

>>>>>>> d767d2c5
from ceilometer import utils
from ceilometer.openstack.common import policy


OPTS = [
    cfg.StrOpt('policy_file',
               default='policy.json',
               help='JSON file representing policy'),
    cfg.StrOpt('policy_default_rule',
               default='default',
               help='Rule checked when requested rule is not found'),
]

cfg.CONF.register_opts(OPTS)

_POLICY_PATH = None
_POLICY_CACHE = {}


def init():
    global _POLICY_PATH
    global _POLICY_CACHE
    if not _POLICY_PATH:
        _POLICY_PATH = cfg.CONF.policy_file
        if not os.path.exists(_POLICY_PATH):
            _POLICY_PATH = cfg.CONF.find_file(_POLICY_PATH)
        if not _POLICY_PATH:
            raise cfg.ConfigFilesNotFoundError([cfg.CONF.policy_file])
    utils.read_cached_file(_POLICY_PATH, _POLICY_CACHE,
                           reload_func=_set_rules)


def _set_rules(data):
    default_rule = cfg.CONF.policy_default_rule
    policy.set_rules(policy.Rules.load_json(data, default_rule))


def check_is_admin(roles):
    """Whether or not roles contains 'admin' role according to policy setting.

    """
    init()

    return policy.check('context_is_admin', {}, {'roles': roles})<|MERGE_RESOLUTION|>--- conflicted
+++ resolved
@@ -19,11 +19,8 @@
 
 import os
 
-<<<<<<< HEAD
-=======
 from oslo.config import cfg
 
->>>>>>> d767d2c5
 from ceilometer import utils
 from ceilometer.openstack.common import policy
 
