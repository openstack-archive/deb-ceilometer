#!/usr/bin/env python
# Copyright (c) 2013 Hewlett-Packard Development Company, L.P.
#
# Licensed under the Apache License, Version 2.0 (the "License");
# you may not use this file except in compliance with the License.
# You may obtain a copy of the License at
#
#    http://www.apache.org/licenses/LICENSE-2.0
#
# Unless required by applicable law or agreed to in writing, software
# distributed under the License is distributed on an "AS IS" BASIS,
# WITHOUT WARRANTIES OR CONDITIONS OF ANY KIND, either express or
# implied.
# See the License for the specific language governing permissions and
# limitations under the License.

import setuptools
<<<<<<< HEAD
import textwrap

from ceilometer.openstack.common import setup as common_setup

requires = common_setup.parse_requirements(['tools/pip-requires'])
depend_links = common_setup.parse_dependency_links(['tools/pip-requires'])
project = 'ceilometer'
version = common_setup.get_version(project, '2013.1.2')

url_base = 'http://tarballs.openstack.org/ceilometer/ceilometer-%s.tar.gz'


def directories(target_dir):
    return [dirpath
            for dirpath, dirnames, filenames in os.walk(target_dir)]


setuptools.setup(

    name='ceilometer',
    version=version,

    description='cloud computing metering',

    author='OpenStack',
    author_email='ceilometer@lists.launchpad.net',

    url='https://launchpad.net/ceilometer',
    download_url=url_base % version,

    classifiers=[
        'Development Status :: 3 - Alpha',
        'Framework :: Setuptools Plugin',
        'Environment :: OpenStack',
        'Intended Audience :: Information Technology',
        'Intended Audience :: System Administrators',
        'License :: OSI Approved :: Apache Software License',
        'Operating System :: POSIX :: Linux',
        'Programming Language :: Python',
        'Programming Language :: Python :: 2',
        'Programming Language :: Python :: 2.7',
        'Topic :: System :: Monitoring',
    ],

    packages=setuptools.find_packages(exclude=['bin',
                                               'tests',
                                               'tests.*',
                                               '*.tests',
                                               'nova_tests']),
    cmdclass=common_setup.get_cmdclass(),
    package_data={
        "ceilometer":
        directories("ceilometer/api/static")
        + directories("ceilometer/api/templates"),
    },
    include_package_data=True,

    test_suite='nose.collector',

    scripts=['bin/ceilometer-agent-compute',
             'bin/ceilometer-agent-central',
             'bin/ceilometer-api',
             'bin/ceilometer-collector',
             'bin/ceilometer-dbsync'],

    py_modules=[],

    install_requires=requires,
    dependency_links=depend_links,

    zip_safe=False,

    entry_points=textwrap.dedent("""
    [ceilometer.collector]
    instance = ceilometer.compute.notifications:Instance
    instance_flavor = ceilometer.compute.notifications:InstanceFlavor
    instance_delete = ceilometer.compute.notifications:InstanceDelete
    memory = ceilometer.compute.notifications:Memory
    vcpus = ceilometer.compute.notifications:VCpus
    disk_root_size = ceilometer.compute.notifications:RootDiskSize
    disk_ephemeral_size = ceilometer.compute.notifications:EphemeralDiskSize
    volume = ceilometer.volume.notifications:Volume
    volume_size = ceilometer.volume.notifications:VolumeSize
    image_crud = ceilometer.image.notifications:ImageCRUD
    image = ceilometer.image.notifications:Image
    image_size = ceilometer.image.notifications:ImageSize
    image_download = ceilometer.image.notifications:ImageDownload
    image_serve = ceilometer.image.notifications:ImageServe
    network = ceilometer.network.notifications:Network
    subnet = ceilometer.network.notifications:Subnet
    port = ceilometer.network.notifications:Port
    router = ceilometer.network.notifications:Router
    floatingip = ceilometer.network.notifications:FloatingIP

    [ceilometer.poll.compute]
    diskio = ceilometer.compute.pollsters:DiskIOPollster
    cpu = ceilometer.compute.pollsters:CPUPollster
    net = ceilometer.compute.pollsters:NetPollster
    instance = ceilometer.compute.pollsters:InstancePollster

    [ceilometer.poll.central]
    network_floatingip = ceilometer.network.floatingip:FloatingIPPollster
    image = ceilometer.image.glance:ImagePollster
    objectstore = ceilometer.objectstore.swift:SwiftPollster
    kwapi = ceilometer.energy.kwapi:KwapiPollster

    [ceilometer.storage]
    log = ceilometer.storage.impl_log:LogStorage
    mongodb = ceilometer.storage.impl_mongodb:MongoDBStorage
    mysql = ceilometer.storage.impl_sqlalchemy:SQLAlchemyStorage
    postgresql = ceilometer.storage.impl_sqlalchemy:SQLAlchemyStorage
    sqlite = ceilometer.storage.impl_sqlalchemy:SQLAlchemyStorage
    test = ceilometer.storage.impl_test:TestDBStorage
    hbase = ceilometer.storage.impl_hbase:HBaseStorage

    [ceilometer.compute.virt]
    libvirt = ceilometer.compute.virt.libvirt.inspector:LibvirtInspector

    [ceilometer.transformer]
    accumulator = ceilometer.transformer.accumulator:TransformerAccumulator

    [ceilometer.publisher]
    meter_publisher = ceilometer.publisher.meter_publish:MeterPublisher

    [paste.filter_factory]
    swift=ceilometer.objectstore.swift_middleware:filter_factory
    """),
)
=======

setuptools.setup(
    setup_requires=['d2to1>=0.2.10,<0.3', 'pbr>=0.5,<0.6'],
    d2to1=True)
>>>>>>> e7c86e39
<|MERGE_RESOLUTION|>--- conflicted
+++ resolved
@@ -15,138 +15,7 @@
 # limitations under the License.
 
 import setuptools
-<<<<<<< HEAD
-import textwrap
-
-from ceilometer.openstack.common import setup as common_setup
-
-requires = common_setup.parse_requirements(['tools/pip-requires'])
-depend_links = common_setup.parse_dependency_links(['tools/pip-requires'])
-project = 'ceilometer'
-version = common_setup.get_version(project, '2013.1.2')
-
-url_base = 'http://tarballs.openstack.org/ceilometer/ceilometer-%s.tar.gz'
-
-
-def directories(target_dir):
-    return [dirpath
-            for dirpath, dirnames, filenames in os.walk(target_dir)]
-
-
-setuptools.setup(
-
-    name='ceilometer',
-    version=version,
-
-    description='cloud computing metering',
-
-    author='OpenStack',
-    author_email='ceilometer@lists.launchpad.net',
-
-    url='https://launchpad.net/ceilometer',
-    download_url=url_base % version,
-
-    classifiers=[
-        'Development Status :: 3 - Alpha',
-        'Framework :: Setuptools Plugin',
-        'Environment :: OpenStack',
-        'Intended Audience :: Information Technology',
-        'Intended Audience :: System Administrators',
-        'License :: OSI Approved :: Apache Software License',
-        'Operating System :: POSIX :: Linux',
-        'Programming Language :: Python',
-        'Programming Language :: Python :: 2',
-        'Programming Language :: Python :: 2.7',
-        'Topic :: System :: Monitoring',
-    ],
-
-    packages=setuptools.find_packages(exclude=['bin',
-                                               'tests',
-                                               'tests.*',
-                                               '*.tests',
-                                               'nova_tests']),
-    cmdclass=common_setup.get_cmdclass(),
-    package_data={
-        "ceilometer":
-        directories("ceilometer/api/static")
-        + directories("ceilometer/api/templates"),
-    },
-    include_package_data=True,
-
-    test_suite='nose.collector',
-
-    scripts=['bin/ceilometer-agent-compute',
-             'bin/ceilometer-agent-central',
-             'bin/ceilometer-api',
-             'bin/ceilometer-collector',
-             'bin/ceilometer-dbsync'],
-
-    py_modules=[],
-
-    install_requires=requires,
-    dependency_links=depend_links,
-
-    zip_safe=False,
-
-    entry_points=textwrap.dedent("""
-    [ceilometer.collector]
-    instance = ceilometer.compute.notifications:Instance
-    instance_flavor = ceilometer.compute.notifications:InstanceFlavor
-    instance_delete = ceilometer.compute.notifications:InstanceDelete
-    memory = ceilometer.compute.notifications:Memory
-    vcpus = ceilometer.compute.notifications:VCpus
-    disk_root_size = ceilometer.compute.notifications:RootDiskSize
-    disk_ephemeral_size = ceilometer.compute.notifications:EphemeralDiskSize
-    volume = ceilometer.volume.notifications:Volume
-    volume_size = ceilometer.volume.notifications:VolumeSize
-    image_crud = ceilometer.image.notifications:ImageCRUD
-    image = ceilometer.image.notifications:Image
-    image_size = ceilometer.image.notifications:ImageSize
-    image_download = ceilometer.image.notifications:ImageDownload
-    image_serve = ceilometer.image.notifications:ImageServe
-    network = ceilometer.network.notifications:Network
-    subnet = ceilometer.network.notifications:Subnet
-    port = ceilometer.network.notifications:Port
-    router = ceilometer.network.notifications:Router
-    floatingip = ceilometer.network.notifications:FloatingIP
-
-    [ceilometer.poll.compute]
-    diskio = ceilometer.compute.pollsters:DiskIOPollster
-    cpu = ceilometer.compute.pollsters:CPUPollster
-    net = ceilometer.compute.pollsters:NetPollster
-    instance = ceilometer.compute.pollsters:InstancePollster
-
-    [ceilometer.poll.central]
-    network_floatingip = ceilometer.network.floatingip:FloatingIPPollster
-    image = ceilometer.image.glance:ImagePollster
-    objectstore = ceilometer.objectstore.swift:SwiftPollster
-    kwapi = ceilometer.energy.kwapi:KwapiPollster
-
-    [ceilometer.storage]
-    log = ceilometer.storage.impl_log:LogStorage
-    mongodb = ceilometer.storage.impl_mongodb:MongoDBStorage
-    mysql = ceilometer.storage.impl_sqlalchemy:SQLAlchemyStorage
-    postgresql = ceilometer.storage.impl_sqlalchemy:SQLAlchemyStorage
-    sqlite = ceilometer.storage.impl_sqlalchemy:SQLAlchemyStorage
-    test = ceilometer.storage.impl_test:TestDBStorage
-    hbase = ceilometer.storage.impl_hbase:HBaseStorage
-
-    [ceilometer.compute.virt]
-    libvirt = ceilometer.compute.virt.libvirt.inspector:LibvirtInspector
-
-    [ceilometer.transformer]
-    accumulator = ceilometer.transformer.accumulator:TransformerAccumulator
-
-    [ceilometer.publisher]
-    meter_publisher = ceilometer.publisher.meter_publish:MeterPublisher
-
-    [paste.filter_factory]
-    swift=ceilometer.objectstore.swift_middleware:filter_factory
-    """),
-)
-=======
 
 setuptools.setup(
     setup_requires=['d2to1>=0.2.10,<0.3', 'pbr>=0.5,<0.6'],
-    d2to1=True)
->>>>>>> e7c86e39
+    d2to1=True)