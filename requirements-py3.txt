# The order of packages is significant, because pip processes them in the order
# of appearance. Changing the order has an impact on the overall integration
# process, which may cause wedges in the gate later.

alembic>=0.6.4
argparse
croniter>=0.3.4 # MIT License
eventlet>=0.15.2
iso8601>=0.1.9
jsonpath-rw>=1.2.0,<2.0
jsonschema>=2.0.0,<3.0.0
lockfile>=0.8
lxml>=2.3
msgpack-python>=0.4.0
netaddr>=0.7.12
oslo.concurrency>=0.3.0  # Apache-2.0
oslo.config>=1.4.0  # Apache-2.0
oslo.db>=1.1.0  # Apache-2.0
oslo.i18n>=1.0.0  # Apache-2.0
PasteDeploy>=1.5.0
pbr>=0.6,!=0.7,<1.0
pecan>=0.8.0
posix_ipc
oslo.messaging>=1.4.0,!=1.5.0
<<<<<<< HEAD
=======
oslo.middleware>=0.1.0                  # Apache-2.0
>>>>>>> e8834630
oslo.utils>=1.0.0                       # Apache-2.0
pysnmp>=4.2.1,<5.0.0
python-ceilometerclient>=1.0.6
python-glanceclient>=0.14.0
python-keystoneclient>=0.11.1
python-neutronclient>=2.3.6,<3
python-novaclient>=2.18.0
python-swiftclient>=2.2.0
pytz
PyYAML>=3.1.0
requests>=2.2.0,!=2.4.0
six>=1.7.0
SQLAlchemy>=0.8.4,<=0.8.99,>=0.9.7,<=0.9.99
sqlalchemy-migrate>=0.9.1,!=0.9.2
stevedore>=1.1.0  # Apache-2.0
WebOb>=1.2.3
WSME>=0.6<|MERGE_RESOLUTION|>--- conflicted
+++ resolved
@@ -22,10 +22,7 @@
 pecan>=0.8.0
 posix_ipc
 oslo.messaging>=1.4.0,!=1.5.0
-<<<<<<< HEAD
-=======
 oslo.middleware>=0.1.0                  # Apache-2.0
->>>>>>> e8834630
 oslo.utils>=1.0.0                       # Apache-2.0
 pysnmp>=4.2.1,<5.0.0
 python-ceilometerclient>=1.0.6
